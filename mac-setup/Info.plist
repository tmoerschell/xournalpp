<?xml version="1.0" encoding="UTF-8"?>
<!DOCTYPE plist PUBLIC "-//Apple//DTD PLIST 1.0//EN" "http://www.apple.com/DTDs/PropertyList-1.0.dtd">
<plist version="1.0">
  <dict>
    <key>CFBundlePackageType</key>
    <string>APPL</string>
    <key>CFBundleSignature</key>
    <string>Xournal++</string>
    <key>LSApplicationCategoryType</key>
    <string>public.app-category.business</string>
    <key>CFBundleIdentifier</key>
    <string>com.github.xournalpp</string>
    <key>CFBundleName</key>
    <string>Xournal++</string>
    <key>CFBundleDisplayName</key>
    <string>Xournal++</string>

    <key>CFBundleShortVersionString</key>
<<<<<<< HEAD
    <string>1.2.0+dev</string>
    <key>CFBundleVersion</key>
    <string>1.2.0+dev.0</string>
=======
    <string>1.2.1</string>
    <key>CFBundleVersion</key>
    <string>1.2.1.0</string>
>>>>>>> b48932a2
    <key>CFBundleInfoDictionaryVersion</key>
    <string>6.0</string>
    <key>NSHumanReadableCopyright</key>
    <string>GPL-2.0 or newer</string>

    <key>LSMinimumSystemVersion</key>
    <string>10.15</string>

    <key>CFBundleDevelopmentRegion</key>
    <string>en-US</string>

    <key>CFBundleIconFile</key>
    <string>xournalpp.icns</string>
    <key>NSHighResolutionCapable</key>
    <true />

    <key>CFBundleExecutable</key>
    <string>xournalpp</string>
    <key>LSArchitecturePriority</key>
    <array>
      <string>x86_64</string>
    </array>
    <key>NSSupportsSuddenTermination</key>
    <false />

    <key>NSDesktopFolderUsageDescription</key>
    <string>Required to enable the internal file chooser to choose files from the desktop folder.</string>
    <key>NSDocumentsFolderUsageDescription</key>
    <string>Required to enable the internal file chooser to choose files from the documents folder.</string>
    <key>NSDownloadsFolderUsageDescription</key>
    <string>Required to enable the internal file chooser to choose files from the downloads folder.</string>
    <key>NSNetworkVolumesUsageDescription</key>
    <string>Required to enable the internal file chooser to choose files from network volumes.</string>
    <key>NSRemovableVolumesUsageDescription</key>
    <string>Required to enable the internal file chooser to choose files from removable devices.</string>

    <key>LSSupportsOpeningDocumentsInPlace</key>
    <true />
    <key>NSDownloadsUbiquitousContents</key>
    <true />

    <key>NSHighResolutionCapable</key>
    <true />
    <key>NSRequiresAquaSystemAppearance</key>
    <true />
  </dict>
</plist><|MERGE_RESOLUTION|>--- conflicted
+++ resolved
@@ -16,15 +16,9 @@
     <string>Xournal++</string>
 
     <key>CFBundleShortVersionString</key>
-<<<<<<< HEAD
-    <string>1.2.0+dev</string>
+    <string>1.2.1+dev</string>
     <key>CFBundleVersion</key>
-    <string>1.2.0+dev.0</string>
-=======
-    <string>1.2.1</string>
-    <key>CFBundleVersion</key>
-    <string>1.2.1.0</string>
->>>>>>> b48932a2
+    <string>1.2.1+dev.0</string>
     <key>CFBundleInfoDictionaryVersion</key>
     <string>6.0</string>
     <key>NSHumanReadableCopyright</key>
