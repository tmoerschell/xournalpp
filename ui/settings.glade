--- conflicted
+++ resolved
@@ -5474,9 +5474,6 @@
                                 <property name="can-focus">False</property>
                                 <property name="label-xalign">0.009999999776482582</property>
                                 <child>
-<<<<<<< HEAD
-                                  <object class="GtkBox" id="sid171">
-=======
                                   <object class="GtkAlignment">
                                     <property name="visible">True</property>
                                     <property name="can-focus">False</property>
@@ -5495,7 +5492,7 @@
                                                 <property name="visible">True</property>
                                                 <property name="can-focus">False</property>
                                                 <property name="label" translatable="yes">&lt;i&gt;
-Using the checkbox the audio system can be disabled or enabled for future sessions (restart required). 
+Using the checkbox the audio system can be disabled or enabled for future sessions (restart required).
 Disabling audio for a single session can be achieved using the &lt;tt&gt;--disable-audio&lt;/tt&gt; flag on the command line.
 &lt;/i&gt;</property>
                                                 <property name="use-markup">True</property>
@@ -5548,8 +5545,7 @@
                                 <property name="can-focus">False</property>
                                 <property name="label-xalign">0.009999999776482582</property>
                                 <child>
-                                  <object class="GtkAlignment" id="sid170">
->>>>>>> b48932a2
+                                  <object class="GtkBox" id="sid171">
                                     <property name="visible">True</property>
                                     <property name="can-focus">False</property>
                                     <property name="margin-start">12</property>
@@ -5570,8 +5566,44 @@
                                         <property name="position">0</property>
                                       </packing>
                                     </child>
-<<<<<<< HEAD
-=======
+                                    <child>
+                                      <object class="GtkBox">
+                                        <property name="visible">True</property>
+                                        <property name="can-focus">False</property>
+                                        <child>
+                                          <object class="GtkLabel" id="label46">
+                                            <property name="visible">True</property>
+                                            <property name="can-focus">False</property>
+                                            <property name="label" translatable="yes">Storage Folder</property>
+                                          </object>
+                                          <packing>
+                                            <property name="expand">False</property>
+                                            <property name="fill">True</property>
+                                            <property name="position">0</property>
+                                          </packing>
+                                        </child>
+                                        <child>
+                                          <object class="GtkFileChooserButton" id="fcAudioPath">
+                                            <property name="name">fcAudioPath</property>
+                                            <property name="visible">True</property>
+                                            <property name="can-focus">False</property>
+                                            <property name="hexpand">True</property>
+                                            <property name="action">select-folder</property>
+                                            <property name="title" translatable="yes">Select Folder</property>
+                                          </object>
+                                          <packing>
+                                            <property name="expand">False</property>
+                                            <property name="fill">True</property>
+                                            <property name="position">1</property>
+                                          </packing>
+                                        </child>
+                                      </object>
+                                      <packing>
+                                        <property name="expand">False</property>
+                                        <property name="fill">True</property>
+                                        <property name="position">1</property>
+                                      </packing>
+                                    </child>
                                   </object>
                                 </child>
                                 <child type="label">
@@ -5594,44 +5626,80 @@
                                 <property name="can-focus">False</property>
                                 <property name="label-xalign">0.009999999776482582</property>
                                 <child>
-                                  <object class="GtkAlignment" id="sid174">
-                                    <property name="visible">True</property>
-                                    <property name="can-focus">False</property>
-                                    <property name="bottom-padding">8</property>
-                                    <property name="left-padding">12</property>
-                                    <property name="right-padding">12</property>
->>>>>>> b48932a2
-                                    <child>
-                                      <object class="GtkBox">
-                                        <property name="visible">True</property>
-                                        <property name="can-focus">False</property>
-                                        <child>
-                                          <object class="GtkLabel" id="label46">
+                                  <object class="GtkBox" id="sid175">
+                                    <property name="visible">True</property>
+                                    <property name="can-focus">False</property>
+                                    <property name="margin-start">12</property>
+                                    <property name="margin-end">12</property>
+                                    <property name="margin-bottom">8</property>
+                                    <property name="orientation">vertical</property>
+                                    <child>
+                                      <object class="GtkLabel" id="sid176">
+                                        <property name="visible">True</property>
+                                        <property name="can-focus">False</property>
+                                        <property name="label" translatable="yes">&lt;i&gt;Specify the audio devices used for recording and playback of audio attachments.
+If available select &lt;small&gt;&lt;tt&gt;pulse&lt;/tt&gt;&lt;/small&gt; as input / output device.&lt;/i&gt;</property>
+                                        <property name="use-markup">True</property>
+                                        <property name="wrap">True</property>
+                                        <property name="max-width-chars">85</property>
+                                      </object>
+                                      <packing>
+                                        <property name="expand">False</property>
+                                        <property name="fill">True</property>
+                                        <property name="position">0</property>
+                                      </packing>
+                                    </child>
+                                    <child>
+                                      <!-- n-columns=2 n-rows=2 -->
+                                      <object class="GtkGrid" id="grid8">
+                                        <property name="visible">True</property>
+                                        <property name="can-focus">False</property>
+                                        <property name="row-spacing">10</property>
+                                        <property name="column-spacing">10</property>
+                                        <child>
+                                          <object class="GtkLabel" id="label36">
                                             <property name="visible">True</property>
                                             <property name="can-focus">False</property>
-                                            <property name="label" translatable="yes">Storage Folder</property>
+                                            <property name="label" translatable="yes">Input Device</property>
                                           </object>
                                           <packing>
-                                            <property name="expand">False</property>
-                                            <property name="fill">True</property>
-                                            <property name="position">0</property>
+                                            <property name="left-attach">0</property>
+                                            <property name="top-attach">0</property>
                                           </packing>
                                         </child>
                                         <child>
-                                          <object class="GtkFileChooserButton" id="fcAudioPath">
-                                            <property name="name">fcAudioPath</property>
+                                          <object class="GtkComboBoxText" id="cbAudioInputDevice">
+                                            <property name="name">cbAudioInputDevice</property>
                                             <property name="visible">True</property>
                                             <property name="can-focus">False</property>
-                                            <property name="hexpand">True</property>
-                                            <property name="action">select-folder</property>
-                                            <property name="title" translatable="yes">Select Folder</property>
                                           </object>
                                           <packing>
-                                            <property name="expand">False</property>
-                                            <property name="fill">True</property>
-                                            <property name="position">1</property>
+                                            <property name="left-attach">1</property>
+                                            <property name="top-attach">0</property>
                                           </packing>
                                         </child>
+                                        <child>
+                                          <object class="GtkLabel" id="label58">
+                                            <property name="visible">True</property>
+                                            <property name="can-focus">False</property>
+                                            <property name="label" translatable="yes">Output Device</property>
+                                          </object>
+                                          <packing>
+                                            <property name="left-attach">0</property>
+                                            <property name="top-attach">1</property>
+                                          </packing>
+                                        </child>
+                                        <child>
+                                          <object class="GtkComboBoxText" id="cbAudioOutputDevice">
+                                            <property name="name">cbAudioOutputDevice</property>
+                                            <property name="visible">True</property>
+                                            <property name="can-focus">False</property>
+                                          </object>
+                                          <packing>
+                                            <property name="left-attach">1</property>
+                                            <property name="top-attach">1</property>
+                                          </packing>
+                                        </child>
                                       </object>
                                       <packing>
                                         <property name="expand">False</property>
@@ -5642,132 +5710,21 @@
                                   </object>
                                 </child>
                                 <child type="label">
-                                  <object class="GtkLabel" id="sid172">
-                                    <property name="visible">True</property>
-                                    <property name="can-focus">False</property>
-                                    <property name="label" translatable="yes">Storage Folder</property>
+                                  <object class="GtkLabel" id="sid177">
+                                    <property name="visible">True</property>
+                                    <property name="can-focus">False</property>
+                                    <property name="label" translatable="yes">Audio Devices</property>
                                   </object>
                                 </child>
                               </object>
                               <packing>
                                 <property name="expand">False</property>
                                 <property name="fill">True</property>
-<<<<<<< HEAD
-                                <property name="position">0</property>
-                              </packing>
-                            </child>
-                            <child>
-                              <object class="GtkFrame" id="sid173">
-=======
                                 <property name="position">2</property>
                               </packing>
                             </child>
                             <child>
                               <object class="GtkFrame" id="sidAudio3">
->>>>>>> b48932a2
-                                <property name="visible">True</property>
-                                <property name="can-focus">False</property>
-                                <property name="label-xalign">0.009999999776482582</property>
-                                <child>
-                                  <object class="GtkBox" id="sid175">
-                                    <property name="visible">True</property>
-                                    <property name="can-focus">False</property>
-                                    <property name="margin-start">12</property>
-                                    <property name="margin-end">12</property>
-                                    <property name="margin-bottom">8</property>
-                                    <property name="orientation">vertical</property>
-                                    <child>
-                                      <object class="GtkLabel" id="sid176">
-                                        <property name="visible">True</property>
-                                        <property name="can-focus">False</property>
-                                        <property name="label" translatable="yes">&lt;i&gt;Specify the audio devices used for recording and playback of audio attachments.
-If available select &lt;small&gt;&lt;tt&gt;pulse&lt;/tt&gt;&lt;/small&gt; as input / output device.&lt;/i&gt;</property>
-                                        <property name="use-markup">True</property>
-                                        <property name="wrap">True</property>
-                                        <property name="max-width-chars">85</property>
-                                      </object>
-                                      <packing>
-                                        <property name="expand">False</property>
-                                        <property name="fill">True</property>
-                                        <property name="position">0</property>
-                                      </packing>
-                                    </child>
-                                    <child>
-                                      <!-- n-columns=2 n-rows=2 -->
-                                      <object class="GtkGrid" id="grid8">
-                                        <property name="visible">True</property>
-                                        <property name="can-focus">False</property>
-                                        <property name="row-spacing">10</property>
-                                        <property name="column-spacing">10</property>
-                                        <child>
-                                          <object class="GtkLabel" id="label36">
-                                            <property name="visible">True</property>
-                                            <property name="can-focus">False</property>
-                                            <property name="label" translatable="yes">Input Device</property>
-                                          </object>
-                                          <packing>
-                                            <property name="left-attach">0</property>
-                                            <property name="top-attach">0</property>
-                                          </packing>
-                                        </child>
-                                        <child>
-                                          <object class="GtkComboBoxText" id="cbAudioInputDevice">
-                                            <property name="name">cbAudioInputDevice</property>
-                                            <property name="visible">True</property>
-                                            <property name="can-focus">False</property>
-                                          </object>
-                                          <packing>
-                                            <property name="left-attach">1</property>
-                                            <property name="top-attach">0</property>
-                                          </packing>
-                                        </child>
-                                        <child>
-                                          <object class="GtkLabel" id="label58">
-                                            <property name="visible">True</property>
-                                            <property name="can-focus">False</property>
-                                            <property name="label" translatable="yes">Output Device</property>
-                                          </object>
-                                          <packing>
-                                            <property name="left-attach">0</property>
-                                            <property name="top-attach">1</property>
-                                          </packing>
-                                        </child>
-                                        <child>
-                                          <object class="GtkComboBoxText" id="cbAudioOutputDevice">
-                                            <property name="name">cbAudioOutputDevice</property>
-                                            <property name="visible">True</property>
-                                            <property name="can-focus">False</property>
-                                          </object>
-                                          <packing>
-                                            <property name="left-attach">1</property>
-                                            <property name="top-attach">1</property>
-                                          </packing>
-                                        </child>
-                                      </object>
-                                      <packing>
-                                        <property name="expand">False</property>
-                                        <property name="fill">True</property>
-                                        <property name="position">1</property>
-                                      </packing>
-                                    </child>
-                                  </object>
-                                </child>
-                                <child type="label">
-                                  <object class="GtkLabel" id="sid177">
-                                    <property name="visible">True</property>
-                                    <property name="can-focus">False</property>
-                                    <property name="label" translatable="yes">Audio Devices</property>
-                                  </object>
-                                </child>
-                              </object>
-                              <packing>
-                                <property name="expand">False</property>
-                                <property name="fill">True</property>
-                                <property name="position">1</property>
-                              </packing>
-                            </child>
-                            <child>
-                              <object class="GtkFrame" id="sid178">
                                 <property name="visible">True</property>
                                 <property name="can-focus">False</property>
                                 <property name="label-xalign">0.009999999776482582</property>
