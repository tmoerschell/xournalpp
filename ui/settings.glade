--- conflicted
+++ resolved
@@ -1383,13 +1383,14 @@
                                     <property name="can-focus">False</property>
                                     <property name="left-padding">12</property>
                                     <child>
+                                      <!-- n-columns=2 n-rows=1 -->
                                       <object class="GtkGrid" id="tabSettingsLayout">
                                         <property name="visible">True</property>
                                         <property name="can-focus">False</property>
                                         <property name="margin-end">10</property>
                                         <property name="margin-bottom">10</property>
+                                        <property name="row-homogeneous">True</property>
                                         <property name="column-homogeneous">True</property>
-                                        <property name="row-homogeneous">True</property>
                                         <child>
                                           <object class="GtkCheckButton" id="cbUseSpacesAsTab">
                                             <property name="label" translatable="yes">Indent using spaces</property>
@@ -1432,7 +1433,6 @@
                                                 <property name="input-purpose">number</property>
                                                 <property name="adjustment">adjustmentNumberOfSpacesForTab</property>
                                                 <property name="climb-rate">2</property>
-                                                <property name="digits">0</property>
                                                 <property name="snap-to-ticks">True</property>
                                                 <property name="numeric">True</property>
                                                 <property name="value">5</property>
@@ -2999,7 +2999,6 @@
                                               <object class="GtkLabel" id="label10">
                                                 <property name="visible">True</property>
                                                 <property name="can-focus">False</property>
-<<<<<<< HEAD
                                                 <property name="halign">start</property>
                                                 <property name="hexpand">True</property>
                                                 <property name="label" translatable="yes">Border color for current page and other selections</property>
@@ -3099,243 +3098,6 @@
                                               <packing>
                                                 <property name="left-attach">1</property>
                                                 <property name="top-attach">3</property>
-                                              </packing>
-                                            </child>
-                                            <child>
-                                              <object class="GtkCheckButton" id="cbDarkTheme">
-                                                <property name="label" translatable="yes">Dark Theme (requires restart)</property>
-                                                <property name="name">cbDarkTheme</property>
-                                                <property name="visible">True</property>
-                                                <property name="can-focus">True</property>
-                                                <property name="receives-default">False</property>
-                                                <property name="draw-indicator">True</property>
-=======
-                                                <property name="bottom-padding">8</property>
-                                                <property name="left-padding">12</property>
-                                                <property name="right-padding">12</property>
-                                                <child>
-                                                  <!-- n-columns=3 n-rows=6 -->
-                                                  <object class="GtkGrid" id="grid2">
-                                                    <property name="visible">True</property>
-                                                    <property name="can-focus">False</property>
-                                                    <child>
-                                                      <object class="GtkLabel" id="label10">
-                                                        <property name="visible">True</property>
-                                                        <property name="can-focus">False</property>
-                                                        <property name="hexpand">True</property>
-                                                        <property name="label" translatable="yes">Border color for current page and other selections</property>
-                                                        <property name="justify">right</property>
-                                                        <property name="xalign">0</property>
-                                                      </object>
-                                                      <packing>
-                                                        <property name="left-attach">0</property>
-                                                        <property name="top-attach">0</property>
-                                                      </packing>
-                                                    </child>
-                                                    <child>
-                                                      <object class="GtkColorButton" id="colorBorder">
-                                                        <property name="name">colorBorder</property>
-                                                        <property name="visible">True</property>
-                                                        <property name="can-focus">True</property>
-                                                        <property name="receives-default">True</property>
-                                                        <property name="title" translatable="yes">Border color</property>
-                                                      </object>
-                                                      <packing>
-                                                        <property name="left-attach">1</property>
-                                                        <property name="top-attach">0</property>
-                                                      </packing>
-                                                    </child>
-                                                    <child>
-                                                      <object class="GtkLabel" id="label13">
-                                                        <property name="visible">True</property>
-                                                        <property name="can-focus">False</property>
-                                                        <property name="label" translatable="yes">Background color between pages</property>
-                                                        <property name="xalign">0</property>
-                                                      </object>
-                                                      <packing>
-                                                        <property name="left-attach">0</property>
-                                                        <property name="top-attach">1</property>
-                                                      </packing>
-                                                    </child>
-                                                    <child>
-                                                      <object class="GtkColorButton" id="colorBackground">
-                                                        <property name="name">colorBackground</property>
-                                                        <property name="visible">True</property>
-                                                        <property name="can-focus">True</property>
-                                                        <property name="receives-default">True</property>
-                                                        <property name="margin-top">5</property>
-                                                      </object>
-                                                      <packing>
-                                                        <property name="left-attach">1</property>
-                                                        <property name="top-attach">1</property>
-                                                      </packing>
-                                                    </child>
-                                                    <child>
-                                                      <object class="GtkLabel" id="label57">
-                                                        <property name="visible">True</property>
-                                                        <property name="can-focus">False</property>
-                                                        <property name="label" translatable="yes">Selection Color (Text, Stroke Selection etc.)</property>
-                                                        <property name="xalign">0</property>
-                                                      </object>
-                                                      <packing>
-                                                        <property name="left-attach">0</property>
-                                                        <property name="top-attach">2</property>
-                                                      </packing>
-                                                    </child>
-                                                    <child>
-                                                      <object class="GtkColorButton" id="colorSelection">
-                                                        <property name="name">colorSelection</property>
-                                                        <property name="visible">True</property>
-                                                        <property name="can-focus">True</property>
-                                                        <property name="receives-default">True</property>
-                                                        <property name="margin-top">5</property>
-                                                      </object>
-                                                      <packing>
-                                                        <property name="left-attach">1</property>
-                                                        <property name="top-attach">2</property>
-                                                      </packing>
-                                                    </child>
-                                                    <child>
-                                                      <object class="GtkCheckButton" id="cbStockIcons">
-                                                        <property name="label" translatable="yes">Use available Stock Icons (requires restart)</property>
-                                                        <property name="name">cbStockIcons</property>
-                                                        <property name="visible">True</property>
-                                                        <property name="can-focus">True</property>
-                                                        <property name="receives-default">False</property>
-                                                        <property name="xalign">0</property>
-                                                        <property name="draw-indicator">True</property>
-                                                      </object>
-                                                      <packing>
-                                                        <property name="left-attach">0</property>
-                                                        <property name="top-attach">5</property>
-                                                        <property name="width">2</property>
-                                                      </packing>
-                                                    </child>
-                                                    <child>
-                                                      <object class="GtkBox">
-                                                        <property name="visible">True</property>
-                                                        <property name="can-focus">False</property>
-                                                        <child>
-                                                          <object class="GtkLabel">
-                                                            <property name="visible">True</property>
-                                                            <property name="can-focus">False</property>
-                                                            <property name="label" translatable="yes">Icon Theme:</property>
-                                                            <property name="xalign">0</property>
-                                                          </object>
-                                                          <packing>
-                                                            <property name="expand">False</property>
-                                                            <property name="fill">True</property>
-                                                            <property name="position">0</property>
-                                                          </packing>
-                                                        </child>
-                                                        <child>
-                                                          <object class="GtkComboBoxText" id="cbIconTheme">
-                                                            <property name="name">cbIconTheme</property>
-                                                            <property name="visible">True</property>
-                                                            <property name="can-focus">False</property>
-                                                            <property name="margin-start">6</property>
-                                                            <property name="margin-end">6</property>
-                                                            <property name="active">0</property>
-                                                            <items>
-                                                            <item id="iconsColor" translatable="yes">Color</item>
-                                                            <item id="iconsLucide" translatable="yes">Lucide</item>
-                                                            </items>
-                                                          </object>
-                                                          <packing>
-                                                            <property name="expand">False</property>
-                                                            <property name="fill">True</property>
-                                                            <property name="position">1</property>
-                                                          </packing>
-                                                        </child>
-                                                      </object>
-                                                      <packing>
-                                                        <property name="left-attach">0</property>
-                                                        <property name="top-attach">3</property>
-                                                        <property name="width">2</property>
-                                                      </packing>
-                                                    </child>
-                                                    <child>
-                                                      <object class="GtkBox">
-                                                        <property name="visible">True</property>
-                                                        <property name="can-focus">False</property>
-                                                        <child>
-                                                          <object class="GtkLabel">
-                                                            <property name="visible">True</property>
-                                                            <property name="can-focus">False</property>
-                                                            <property name="label" translatable="yes">Theme Variant:</property>
-                                                            <property name="xalign">0</property>
-                                                          </object>
-                                                          <packing>
-                                                            <property name="expand">False</property>
-                                                            <property name="fill">True</property>
-                                                            <property name="position">0</property>
-                                                          </packing>
-                                                        </child>
-                                                        <child>
-                                                          <object class="GtkComboBoxText" id="cbThemeVariant">
-                                                            <property name="name">cbIconTheme</property>
-                                                            <property name="visible">True</property>
-                                                            <property name="can-focus">False</property>
-                                                            <property name="margin-start">6</property>
-                                                            <property name="margin-end">6</property>
-                                                            <property name="active">0</property>
-                                                            <items>
-                                                            <item id="themeVariantUseSystem" translatable="yes">Use system default</item>
-                                                            <item id="themeVariantForceLight" translatable="yes">Force light theme</item>
-                                                            <item id="themeVariantForceDark" translatable="yes">Force dark theme</item>
-                                                            </items>
-                                                          </object>
-                                                          <packing>
-                                                            <property name="expand">False</property>
-                                                            <property name="fill">True</property>
-                                                            <property name="position">1</property>
-                                                          </packing>
-                                                        </child>
-                                                        <child>
-                                                          <object class="GtkLabel">
-                                                            <property name="visible">True</property>
-                                                            <property name="can-focus">False</property>
-                                                            <property name="label" translatable="yes">(this may not work, depending on your system theme)</property>
-                                                          </object>
-                                                          <packing>
-                                                            <property name="expand">False</property>
-                                                            <property name="fill">True</property>
-                                                            <property name="position">2</property>
-                                                          </packing>
-                                                        </child>
-                                                      </object>
-                                                      <packing>
-                                                        <property name="left-attach">0</property>
-                                                        <property name="top-attach">4</property>
-                                                        <property name="width">2</property>
-                                                      </packing>
-                                                    </child>
-                                                    <child>
-                                                      <placeholder/>
-                                                    </child>
-                                                    <child>
-                                                      <placeholder/>
-                                                    </child>
-                                                    <child>
-                                                      <placeholder/>
-                                                    </child>
-                                                    <child>
-                                                      <placeholder/>
-                                                    </child>
-                                                    <child>
-                                                      <placeholder/>
-                                                    </child>
-                                                    <child>
-                                                      <placeholder/>
-                                                    </child>
-                                                  </object>
-                                                </child>
->>>>>>> ad13d6ae
-                                              </object>
-                                              <packing>
-                                                <property name="left-attach">0</property>
-                                                <property name="top-attach">5</property>
-                                                <property name="width">2</property>
                                               </packing>
                                             </child>
                                             <child>
@@ -3402,6 +3164,64 @@
                                               <packing>
                                                 <property name="left-attach">0</property>
                                                 <property name="top-attach">4</property>
+                                                <property name="width">2</property>
+                                              </packing>
+                                            </child>
+                                            <child>
+                                              <object class="GtkBox">
+                                                <property name="visible">True</property>
+                                                <property name="can-focus">False</property>
+                                                <child>
+                                                  <object class="GtkLabel">
+                                                    <property name="visible">True</property>
+                                                    <property name="can-focus">False</property>
+                                                    <property name="label" translatable="yes">Theme Variant:</property>
+                                                    <property name="xalign">0</property>
+                                                  </object>
+                                                  <packing>
+                                                    <property name="expand">False</property>
+                                                    <property name="fill">True</property>
+                                                    <property name="position">0</property>
+                                                  </packing>
+                                                </child>
+                                                <child>
+                                                  <object class="GtkComboBoxText" id="cbThemeVariant">
+                                                    <property name="name">cbIconTheme</property>
+                                                    <property name="visible">True</property>
+                                                    <property name="can-focus">False</property>
+                                                    <property name="margin-left">6</property>
+                                                    <property name="margin-right">6</property>
+                                                    <property name="margin-start">6</property>
+                                                    <property name="margin-end">6</property>
+                                                    <property name="active">0</property>
+                                                    <items>
+                                                      <item id="themeVariantUseSystem" translatable="yes">Use system default</item>
+                                                      <item id="themeVariantForceLight" translatable="yes">Force light theme</item>
+                                                      <item id="themeVariantForceDark" translatable="yes">Force dark theme</item>
+                                                    </items>
+                                                  </object>
+                                                  <packing>
+                                                    <property name="expand">False</property>
+                                                    <property name="fill">True</property>
+                                                    <property name="position">1</property>
+                                                  </packing>
+                                                </child>
+                                                <child>
+                                                  <object class="GtkLabel">
+                                                    <property name="visible">True</property>
+                                                    <property name="can-focus">False</property>
+                                                    <property name="label" translatable="yes">(this may not work, depending on your system theme)</property>
+                                                  </object>
+                                                  <packing>
+                                                    <property name="expand">False</property>
+                                                    <property name="fill">True</property>
+                                                    <property name="position">2</property>
+                                                  </packing>
+                                                </child>
+                                              </object>
+                                              <packing>
+                                                <property name="left-attach">0</property>
+                                                <property name="top-attach">5</property>
                                                 <property name="width">2</property>
                                               </packing>
                                             </child>
