<?xml version="1.0" encoding="UTF-8"?>
<!-- Generated with glade 3.22.1 -->
<interface>
  <requires lib="gtk+" version="3.0"/>
  <object class="GtkAdjustment" id="adjustmentAudioGain">
    <property name="upper">10</property>
    <property name="value">1</property>
    <property name="step_increment">0.10000000000000001</property>
  </object>
  <object class="GtkAdjustment" id="adjustmentDrawDirModRadius">
    <property name="lower">2</property>
    <property name="upper">1000</property>
    <property name="value">50</property>
    <property name="step_increment">1</property>
    <property name="page_increment">10</property>
  </object>
  <object class="GtkAdjustment" id="adjustmentHorizontalSpace">
    <property name="upper">1000</property>
    <property name="value">150</property>
    <property name="step_increment">1</property>
    <property name="page_increment">10</property>
  </object>
  <object class="GtkAdjustment" id="adjustmentPairsOffset">
    <property name="upper">100</property>
    <property name="step_increment">1</property>
    <property name="page_increment">1</property>
  </object>
  <object class="GtkAdjustment" id="adjustmentSnapGridTolerance">
    <property name="lower">0.20000000000000001</property>
    <property name="upper">10</property>
    <property name="value">0.25</property>
    <property name="step_increment">0.05000000000000001</property>
    <property name="page_increment">10</property>
  </object>
  <object class="GtkAdjustment" id="adjustmentSnapRotationTolerance">
    <property name="lower">0.10000000000000001</property>
    <property name="upper">0.5</property>
    <property name="value">0.20000000000000001</property>
    <property name="step_increment">0.05000000000000001</property>
    <property name="page_increment">10</property>
  </object>
  <object class="GtkAdjustment" id="adjustmentStrokeIgnorePoints">
    <property name="upper">100</property>
    <property name="value">8</property>
    <property name="step_increment">1</property>
    <property name="page_increment">5</property>
  </object>
  <object class="GtkAdjustment" id="adjustmentStrokeIgnoreTime">
    <property name="upper">1000</property>
    <property name="value">300</property>
    <property name="step_increment">1</property>
    <property name="page_increment">10</property>
  </object>
  <object class="GtkAdjustment" id="adjustmentStrokeSuccessiveTime">
    <property name="upper">1000</property>
    <property name="value">500</property>
    <property name="step_increment">1</property>
    <property name="page_increment">10</property>
  </object>
  <object class="GtkAdjustment" id="adjustmentTimeout">
    <property name="lower">1</property>
    <property name="upper">100</property>
    <property name="value">1</property>
    <property name="step_increment">1</property>
    <property name="page_increment">10</property>
  </object>
  <object class="GtkAdjustment" id="adjustmentTouchTImeout">
    <property name="lower">0.5</property>
    <property name="upper">10</property>
    <property name="value">1</property>
    <property name="step_increment">0.10000000000000001</property>
    <property name="page_increment">10</property>
  </object>
  <object class="GtkAdjustment" id="adjustmentVerticalSpace">
    <property name="upper">1000</property>
    <property name="value">150</property>
    <property name="step_increment">1</property>
    <property name="page_increment">10</property>
  </object>
  <object class="GtkAdjustment" id="adjustmentZoom">
    <property name="lower">50</property>
    <property name="upper">400</property>
    <property name="value">72</property>
    <property name="step_increment">1</property>
  </object>
  <object class="GtkAdjustment" id="adjustmentZoomStep">
    <property name="lower">0.10000000000000001</property>
    <property name="upper">50</property>
    <property name="value">10</property>
    <property name="step_increment">0.5</property>
    <property name="page_increment">10</property>
  </object>
  <object class="GtkAdjustment" id="adjustmentZoomStepScroll">
    <property name="lower">0.10000000000000001</property>
    <property name="upper">50</property>
    <property name="value">2</property>
    <property name="step_increment">0.5</property>
    <property name="page_increment">10</property>
  </object>
  <object class="GtkDialog" id="settingsDialog">
    <property name="can_focus">False</property>
    <property name="border_width">5</property>
    <property name="title" translatable="yes">Xournal++ Preferences</property>
    <property name="window_position">center</property>
    <property name="icon">pixmaps/xournalpp.svg</property>
    <property name="type_hint">normal</property>
    <property name="gravity">center</property>
    <signal name="close" handler="gtk_widget_hide" swapped="no"/>
    <child>
      <placeholder/>
    </child>
    <child internal-child="vbox">
      <object class="GtkBox" id="dialog-vbox3">
        <property name="visible">True</property>
        <property name="can_focus">False</property>
        <property name="orientation">vertical</property>
        <property name="spacing">2</property>
        <child internal-child="action_area">
          <object class="GtkButtonBox" id="btSettingsButton">
            <property name="visible">True</property>
            <property name="can_focus">False</property>
            <property name="layout_style">end</property>
            <child>
              <object class="GtkButton" id="btSettingsCancel">
                <property name="label">gtk-cancel</property>
                <property name="visible">True</property>
                <property name="can_focus">True</property>
                <property name="receives_default">True</property>
                <property name="use_stock">True</property>
              </object>
              <packing>
                <property name="expand">False</property>
                <property name="fill">False</property>
                <property name="position">0</property>
              </packing>
            </child>
            <child>
              <object class="GtkButton" id="btSettingsOk">
                <property name="label">gtk-ok</property>
                <property name="visible">True</property>
                <property name="can_focus">True</property>
                <property name="receives_default">True</property>
                <property name="use_stock">True</property>
              </object>
              <packing>
                <property name="expand">False</property>
                <property name="fill">False</property>
                <property name="position">1</property>
              </packing>
            </child>
          </object>
          <packing>
            <property name="expand">False</property>
            <property name="fill">True</property>
            <property name="pack_type">end</property>
            <property name="position">0</property>
          </packing>
        </child>
        <child>
          <object class="GtkNotebook" id="notebook1">
            <property name="visible">True</property>
            <property name="can_focus">True</property>
            <property name="show_border">False</property>
            <child>
              <object class="GtkBox" id="saveLoadTabBox">
                <property name="visible">True</property>
                <property name="can_focus">False</property>
                <property name="orientation">vertical</property>
                <child>
                  <object class="GtkScrolledWindow" id="sid01">
                    <property name="visible">True</property>
                    <property name="can_focus">True</property>
                    <property name="hscrollbar_policy">never</property>
                    <property name="min_content_height">500</property>
                    <child>
                      <object class="GtkViewport" id="sid02">
                        <property name="visible">True</property>
                        <property name="can_focus">False</property>
                        <property name="shadow_type">none</property>
                        <child>
                          <object class="GtkBox" id="sid03">
                            <property name="visible">True</property>
                            <property name="can_focus">False</property>
                            <property name="orientation">vertical</property>
                            <child>
                              <object class="GtkFrame" id="sid04">
                                <property name="visible">True</property>
                                <property name="can_focus">False</property>
                                <property name="margin_top">5</property>
                                <property name="label_xalign">0.0099999997764825821</property>
                                <child>
                                  <object class="GtkAlignment" id="sid05">
                                    <property name="visible">True</property>
                                    <property name="can_focus">False</property>
                                    <property name="bottom_padding">8</property>
                                    <property name="left_padding">12</property>
                                    <property name="right_padding">12</property>
                                    <child>
                                      <object class="GtkBox" id="sid06">
                                        <property name="visible">True</property>
                                        <property name="can_focus">False</property>
                                        <property name="orientation">vertical</property>
                                        <child>
                                          <object class="GtkLabel" id="label28">
                                            <property name="visible">True</property>
                                            <property name="can_focus">False</property>
                                            <property name="label" translatable="yes">&lt;i&gt;If the document already was saved you can find it in the same folder with the extension .autosave.xoj
If the file was not yet saved you can find it in your home directory, in ~/.xournalpp/autosave&lt;/i&gt;</property>
                                            <property name="use_markup">True</property>
                                            <property name="wrap">True</property>
                                            <property name="width_chars">85</property>
                                            <property name="max_width_chars">85</property>
                                            <property name="xalign">0</property>
                                          </object>
                                          <packing>
                                            <property name="expand">False</property>
                                            <property name="fill">True</property>
                                            <property name="position">0</property>
                                          </packing>
                                        </child>
                                        <child>
                                          <object class="GtkBox" id="sid07">
                                            <property name="visible">True</property>
                                            <property name="can_focus">False</property>
                                            <child>
                                              <object class="GtkCheckButton" id="cbAutosave">
                                                <property name="label" translatable="yes">Enable Autosaving</property>
                                                <property name="visible">True</property>
                                                <property name="can_focus">True</property>
                                                <property name="receives_default">False</property>
                                                <property name="xalign">0</property>
                                                <property name="draw_indicator">True</property>
                                              </object>
                                              <packing>
                                                <property name="expand">False</property>
                                                <property name="fill">True</property>
                                                <property name="position">0</property>
                                              </packing>
                                            </child>
                                            <child>
                                              <object class="GtkBox" id="boxAutosave">
                                                <property name="visible">True</property>
                                                <property name="can_focus">False</property>
                                                <child>
                                                  <object class="GtkLabel" id="lbAutosaveTimeout1">
                                                    <property name="visible">True</property>
                                                    <property name="can_focus">False</property>
                                                    <property name="label" translatable="yes">every</property>
                                                  </object>
                                                  <packing>
                                                    <property name="expand">False</property>
                                                    <property name="fill">True</property>
                                                    <property name="position">0</property>
                                                  </packing>
                                                </child>
                                                <child>
                                                  <object class="GtkSpinButton" id="spAutosaveTimeout">
                                                    <property name="visible">True</property>
                                                    <property name="can_focus">True</property>
                                                    <property name="adjustment">adjustmentTimeout</property>
                                                  </object>
                                                  <packing>
                                                    <property name="expand">False</property>
                                                    <property name="fill">True</property>
                                                    <property name="padding">10</property>
                                                    <property name="position">1</property>
                                                  </packing>
                                                </child>
                                                <child>
                                                  <object class="GtkLabel" id="lbAutosaveTimeout2">
                                                    <property name="visible">True</property>
                                                    <property name="can_focus">False</property>
                                                    <property name="label" translatable="yes">minutes</property>
                                                  </object>
                                                  <packing>
                                                    <property name="expand">False</property>
                                                    <property name="fill">True</property>
                                                    <property name="position">2</property>
                                                  </packing>
                                                </child>
                                              </object>
                                              <packing>
                                                <property name="expand">False</property>
                                                <property name="fill">True</property>
                                                <property name="position">1</property>
                                              </packing>
                                            </child>
                                          </object>
                                          <packing>
                                            <property name="expand">False</property>
                                            <property name="fill">True</property>
                                            <property name="position">1</property>
                                          </packing>
                                        </child>
                                      </object>
                                    </child>
                                  </object>
                                </child>
                                <child type="label">
                                  <object class="GtkLabel" id="sid08">
                                    <property name="visible">True</property>
                                    <property name="can_focus">False</property>
                                    <property name="label" translatable="yes">Autosaving</property>
                                  </object>
                                </child>
                              </object>
                              <packing>
                                <property name="expand">False</property>
                                <property name="fill">True</property>
                                <property name="position">0</property>
                              </packing>
                            </child>
                            <child>
                              <object class="GtkFrame" id="sid09">
                                <property name="visible">True</property>
                                <property name="can_focus">False</property>
                                <property name="label_xalign">0.0099999997764825821</property>
                                <child>
                                  <object class="GtkAlignment" id="sid10">
                                    <property name="visible">True</property>
                                    <property name="can_focus">False</property>
                                    <property name="left_padding">12</property>
                                    <property name="right_padding">12</property>
                                    <child>
                                      <object class="GtkBox" id="vbox3">
                                        <property name="visible">True</property>
                                        <property name="can_focus">False</property>
                                        <property name="orientation">vertical</property>
                                        <child>
                                          <object class="GtkLabel" id="label30">
                                            <property name="visible">True</property>
                                            <property name="can_focus">False</property>
                                            <property name="label" translatable="yes">&lt;i&gt;This name will be proposed if you save a new document.&lt;/i&gt;</property>
                                            <property name="use_markup">True</property>
                                            <property name="wrap">True</property>
                                            <property name="width_chars">85</property>
                                            <property name="max_width_chars">85</property>
                                            <property name="xalign">0</property>
                                          </object>
                                          <packing>
                                            <property name="expand">False</property>
                                            <property name="fill">True</property>
                                            <property name="position">0</property>
                                          </packing>
                                        </child>
                                        <child>
                                          <object class="GtkEntry" id="txtDefaultSaveName">
                                            <property name="visible">True</property>
                                            <property name="can_focus">True</property>
                                          </object>
                                          <packing>
                                            <property name="expand">False</property>
                                            <property name="fill">True</property>
                                            <property name="position">1</property>
                                          </packing>
                                        </child>
                                        <child>
                                          <object class="GtkBox" id="box14">
                                            <property name="visible">True</property>
                                            <property name="can_focus">False</property>
                                            <child>
                                              <object class="GtkLabel" id="label31">
                                                <property name="visible">True</property>
                                                <property name="can_focus">False</property>
                                                <property name="label" translatable="yes">Default name: </property>
                                                <property name="use_markup">True</property>
                                              </object>
                                              <packing>
                                                <property name="expand">False</property>
                                                <property name="fill">True</property>
                                                <property name="position">0</property>
                                              </packing>
                                            </child>
                                            <child>
                                              <object class="GtkLabel" id="lbDefaultSavename">
                                                <property name="visible">True</property>
                                                <property name="can_focus">False</property>
                                                <property name="label" translatable="yes">%F-Note-%H-%M</property>
                                              </object>
                                              <packing>
                                                <property name="expand">False</property>
                                                <property name="fill">True</property>
                                                <property name="position">1</property>
                                              </packing>
                                            </child>
                                          </object>
                                          <packing>
                                            <property name="expand">False</property>
                                            <property name="fill">True</property>
                                            <property name="position">2</property>
                                          </packing>
                                        </child>
                                        <child>
                                          <object class="GtkExpander" id="expander1">
                                            <property name="visible">True</property>
                                            <property name="can_focus">True</property>
                                            <child>
                                              <object class="GtkLabel" id="label33">
                                                <property name="visible">True</property>
                                                <property name="can_focus">False</property>
                                                <property name="margin_left">20</property>
                                                <property name="label" translatable="yes">%a		Abbreviated weekday name (e.g. Thu)
%A		Full weekday name (e.g. Thursday)
%b		Abbreviated month name (e.g. Aug)
%B		Full month name (e.g. August)
%c		Date and time representation (e.g. Thu Aug 23 14:55:02 2001)
%d		Day of the month (01-31)
%F		Date representation (e.g. 2001-08-23)
%H		Hour in 24h format (00-23)
%I		Hour in 12h format (01-12)
%j		Day of the year (001-366)
%m	Month as a decimal number (01-12)
%M	Minute (00-59)
%p		AM or PM designation (e.g. PM)
%S		Second (00-61)
%U		Week number with the first Sunday as the first day of week one (00-53)
%w		Weekday as a decimal number with Sunday as 0 (0-6)
%W	Week number with the first Monday as the first day of week one (00-53)
%x		Date representation (e.g. 08/23/01)
%X		Time representation (e.g. 14:55:02)
%y		Year, last two digits (00-99)
%Y		Year (e.g. 2001)
%Z		Timezone name or abbreviation (e.g. CDT)
%%	A % sign</property>
                                                <property name="xalign">0</property>
                                              </object>
                                            </child>
                                            <child type="label">
                                              <object class="GtkBox" id="box15">
                                                <property name="visible">True</property>
                                                <property name="can_focus">False</property>
                                                <child>
                                                  <object class="GtkImage" id="image1">
                                                    <property name="visible">True</property>
                                                    <property name="can_focus">False</property>
                                                    <property name="stock">gtk-info</property>
                                                  </object>
                                                  <packing>
                                                    <property name="expand">False</property>
                                                    <property name="fill">True</property>
                                                    <property name="position">0</property>
                                                  </packing>
                                                </child>
                                                <child>
                                                  <object class="GtkLabel" id="label32">
                                                    <property name="visible">True</property>
                                                    <property name="can_focus">False</property>
                                                    <property name="margin_left">3</property>
                                                    <property name="label" translatable="yes">Available Placeholders</property>
                                                  </object>
                                                  <packing>
                                                    <property name="expand">False</property>
                                                    <property name="fill">True</property>
                                                    <property name="position">1</property>
                                                  </packing>
                                                </child>
                                              </object>
                                            </child>
                                          </object>
                                          <packing>
                                            <property name="expand">False</property>
                                            <property name="fill">True</property>
                                            <property name="padding">10</property>
                                            <property name="position">3</property>
                                          </packing>
                                        </child>
                                      </object>
                                    </child>
                                  </object>
                                </child>
                                <child type="label">
                                  <object class="GtkLabel" id="sid11">
                                    <property name="visible">True</property>
                                    <property name="can_focus">False</property>
                                    <property name="label" translatable="yes">Default Save Name</property>
                                  </object>
                                </child>
                              </object>
                              <packing>
                                <property name="expand">False</property>
                                <property name="fill">True</property>
                                <property name="position">1</property>
                              </packing>
                            </child>
                            <child>
                              <object class="GtkFrame" id="sid12">
                                <property name="visible">True</property>
                                <property name="can_focus">False</property>
                                <property name="label_xalign">0.0099999997764825821</property>
                                <child>
                                  <object class="GtkAlignment" id="sid13">
                                    <property name="visible">True</property>
                                    <property name="can_focus">False</property>
                                    <property name="bottom_padding">8</property>
                                    <property name="left_padding">12</property>
                                    <property name="right_padding">12</property>
                                    <child>
                                      <object class="GtkBox" id="sid14">
                                        <property name="visible">True</property>
                                        <property name="can_focus">False</property>
                                        <property name="orientation">vertical</property>
                                        <child>
                                          <object class="GtkLabel" id="sid15">
                                            <property name="visible">True</property>
                                            <property name="can_focus">False</property>
                                            <property name="label" translatable="yes">&lt;i&gt;If you open a PDF and there is a Xournal file with the same name it will open the xoj file.&lt;/i&gt;</property>
                                            <property name="use_markup">True</property>
                                            <property name="wrap">True</property>
                                            <property name="width_chars">85</property>
                                            <property name="max_width_chars">85</property>
                                            <property name="xalign">0</property>
                                          </object>
                                          <packing>
                                            <property name="expand">False</property>
                                            <property name="fill">True</property>
                                            <property name="position">0</property>
                                          </packing>
                                        </child>
                                        <child>
                                          <object class="GtkCheckButton" id="cbAutoloadXoj">
                                            <property name="label" translatable="yes">Enable Autoloading of Journals</property>
                                            <property name="visible">True</property>
                                            <property name="can_focus">True</property>
                                            <property name="receives_default">False</property>
                                            <property name="xalign">0</property>
                                            <property name="draw_indicator">True</property>
                                          </object>
                                          <packing>
                                            <property name="expand">False</property>
                                            <property name="fill">True</property>
                                            <property name="position">1</property>
                                          </packing>
                                        </child>
                                      </object>
                                    </child>
                                  </object>
                                </child>
                                <child type="label">
                                  <object class="GtkLabel" id="sid16">
                                    <property name="visible">True</property>
                                    <property name="can_focus">False</property>
                                    <property name="label" translatable="yes">Autoloading Journals</property>
                                  </object>
                                </child>
                              </object>
                              <packing>
                                <property name="expand">False</property>
                                <property name="fill">True</property>
                                <property name="position">2</property>
                              </packing>
                            </child>
                          </object>
                        </child>
                      </object>
                    </child>
                  </object>
                  <packing>
                    <property name="expand">True</property>
                    <property name="fill">True</property>
                    <property name="position">0</property>
                  </packing>
                </child>
              </object>
            </child>
            <child type="tab">
              <object class="GtkLabel" id="saveLoadTabLabel">
                <property name="visible">True</property>
                <property name="can_focus">False</property>
                <property name="label" translatable="yes">Load / Save</property>
              </object>
              <packing>
                <property name="tab_fill">False</property>
              </packing>
            </child>
            <child>
              <object class="GtkBox" id="mouseTabBox">
                <property name="visible">True</property>
                <property name="can_focus">False</property>
                <property name="orientation">vertical</property>
                <child>
                  <object class="GtkScrolledWindow" id="sid17">
                    <property name="visible">True</property>
                    <property name="can_focus">True</property>
                    <property name="hscrollbar_policy">never</property>
                    <property name="min_content_height">500</property>
                    <child>
                      <object class="GtkViewport" id="sid18">
                        <property name="visible">True</property>
                        <property name="can_focus">False</property>
                        <property name="shadow_type">none</property>
                        <child>
                          <object class="GtkBox" id="sid19">
                            <property name="visible">True</property>
                            <property name="can_focus">False</property>
                            <property name="orientation">vertical</property>
                            <child>
                              <object class="GtkFrame" id="sid20">
                                <property name="visible">True</property>
                                <property name="can_focus">False</property>
                                <property name="label_xalign">0.0099999997764825821</property>
                                <child>
                                  <object class="GtkAlignment" id="sid21">
                                    <property name="visible">True</property>
                                    <property name="can_focus">False</property>
                                    <property name="bottom_padding">12</property>
                                    <property name="left_padding">12</property>
                                    <property name="right_padding">12</property>
                                    <child>
                                      <object class="GtkBox" id="sid22">
                                        <property name="visible">True</property>
                                        <property name="can_focus">False</property>
                                        <property name="orientation">vertical</property>
                                        <child>
                                          <object class="GtkLabel" id="label23">
                                            <property name="visible">True</property>
                                            <property name="can_focus">False</property>
                                            <property name="label" translatable="yes">&lt;i&gt;Define which tools will be selected if you press a mouse button. After you release the button the previously selected tool will be selected.&lt;/i&gt;</property>
                                            <property name="use_markup">True</property>
                                            <property name="wrap">True</property>
                                            <property name="width_chars">85</property>
                                            <property name="max_width_chars">85</property>
                                            <property name="xalign">0</property>
                                          </object>
                                          <packing>
                                            <property name="expand">False</property>
                                            <property name="fill">True</property>
                                            <property name="position">0</property>
                                          </packing>
                                        </child>
                                        <child>
                                          <object class="GtkFrame" id="sid23">
                                            <property name="visible">True</property>
                                            <property name="can_focus">False</property>
                                            <property name="label_xalign">0.0099999997764825821</property>
                                            <child>
                                              <object class="GtkAlignment" id="sid24">
                                                <property name="visible">True</property>
                                                <property name="can_focus">False</property>
                                                <property name="bottom_padding">8</property>
                                                <property name="left_padding">12</property>
                                                <property name="right_padding">12</property>
                                                <child>
                                                  <object class="GtkBox" id="hboxMidleMouse">
                                                    <property name="visible">True</property>
                                                    <property name="can_focus">False</property>
                                                    <child>
                                                      <placeholder/>
                                                    </child>
                                                  </object>
                                                </child>
                                              </object>
                                            </child>
                                            <child type="label">
                                              <object class="GtkLabel" id="sid25">
                                                <property name="visible">True</property>
                                                <property name="can_focus">False</property>
                                                <property name="label" translatable="yes">Middle Mouse Button</property>
                                              </object>
                                            </child>
                                          </object>
                                          <packing>
                                            <property name="expand">False</property>
                                            <property name="fill">True</property>
                                            <property name="position">1</property>
                                          </packing>
                                        </child>
                                        <child>
                                          <object class="GtkFrame" id="sid26">
                                            <property name="visible">True</property>
                                            <property name="can_focus">False</property>
                                            <property name="label_xalign">0.0099999997764825821</property>
                                            <child>
                                              <object class="GtkAlignment" id="sid27">
                                                <property name="visible">True</property>
                                                <property name="can_focus">False</property>
                                                <property name="bottom_padding">8</property>
                                                <property name="left_padding">12</property>
                                                <property name="right_padding">12</property>
                                                <child>
                                                  <object class="GtkBox" id="hboxRightMouse">
                                                    <property name="visible">True</property>
                                                    <property name="can_focus">False</property>
                                                    <child>
                                                      <placeholder/>
                                                    </child>
                                                  </object>
                                                </child>
                                              </object>
                                            </child>
                                            <child type="label">
                                              <object class="GtkLabel" id="sid28">
                                                <property name="visible">True</property>
                                                <property name="can_focus">False</property>
                                                <property name="label" translatable="yes">Right Mouse Button</property>
                                              </object>
                                            </child>
                                          </object>
                                          <packing>
                                            <property name="expand">False</property>
                                            <property name="fill">True</property>
                                            <property name="position">2</property>
                                          </packing>
                                        </child>
                                      </object>
                                    </child>
                                  </object>
                                </child>
                                <child type="label">
                                  <object class="GtkLabel" id="sid29">
                                    <property name="visible">True</property>
                                    <property name="can_focus">False</property>
                                    <property name="label" translatable="yes">Mouse Buttons</property>
                                  </object>
                                </child>
                              </object>
                              <packing>
                                <property name="expand">False</property>
                                <property name="fill">True</property>
                                <property name="position">0</property>
                              </packing>
                            </child>
                          </object>
                        </child>
                      </object>
                    </child>
                  </object>
                  <packing>
                    <property name="expand">True</property>
                    <property name="fill">True</property>
                    <property name="position">0</property>
                  </packing>
                </child>
              </object>
              <packing>
                <property name="position">1</property>
              </packing>
            </child>
            <child type="tab">
              <object class="GtkLabel" id="mouseTabLabel">
                <property name="visible">True</property>
                <property name="can_focus">False</property>
                <property name="label" translatable="yes">Mouse</property>
              </object>
              <packing>
                <property name="position">1</property>
                <property name="tab_fill">False</property>
              </packing>
            </child>
            <child>
              <object class="GtkBox" id="stylusTabBox">
                <property name="visible">True</property>
                <property name="can_focus">False</property>
                <property name="orientation">vertical</property>
                <child>
                  <object class="GtkScrolledWindow" id="sid30">
                    <property name="visible">True</property>
                    <property name="can_focus">True</property>
                    <property name="hscrollbar_policy">never</property>
                    <property name="min_content_height">500</property>
                    <child>
                      <object class="GtkViewport" id="sid31">
                        <property name="visible">True</property>
                        <property name="can_focus">False</property>
                        <property name="shadow_type">none</property>
                        <child>
                          <object class="GtkBox" id="sid32">
                            <property name="visible">True</property>
                            <property name="can_focus">False</property>
                            <property name="orientation">vertical</property>
                            <child>
                              <object class="GtkFrame" id="sid33">
                                <property name="visible">True</property>
                                <property name="can_focus">False</property>
                                <property name="margin_top">5</property>
                                <property name="label_xalign">0.0099999997764825821</property>
                                <child>
                                  <object class="GtkAlignment" id="sid34">
                                    <property name="visible">True</property>
                                    <property name="can_focus">False</property>
                                    <property name="bottom_padding">8</property>
                                    <property name="left_padding">12</property>
                                    <property name="right_padding">12</property>
                                    <child>
                                      <object class="GtkBox" id="sid35">
                                        <property name="visible">True</property>
                                        <property name="can_focus">False</property>
                                        <property name="orientation">vertical</property>
                                        <child>
                                          <object class="GtkLabel" id="sid36">
                                            <property name="visible">True</property>
                                            <property name="can_focus">False</property>
                                            <property name="label" translatable="yes">&lt;i&gt;Pressure Sensitivity allows you to draw lines with different widths, depending on how much pressure you apply to the pen. If your tablet does not support this feature this setting has no effect.&lt;/i&gt;</property>
                                            <property name="use_markup">True</property>
                                            <property name="wrap">True</property>
                                            <property name="width_chars">85</property>
                                            <property name="max_width_chars">85</property>
                                            <property name="xalign">0</property>
                                          </object>
                                          <packing>
                                            <property name="expand">False</property>
                                            <property name="fill">True</property>
                                            <property name="position">0</property>
                                          </packing>
                                        </child>
                                        <child>
                                          <object class="GtkCheckButton" id="cbSettingPresureSensitivity">
                                            <property name="label" translatable="yes">Enable Pressure Sensitivity</property>
                                            <property name="visible">True</property>
                                            <property name="can_focus">True</property>
                                            <property name="receives_default">False</property>
                                            <property name="xalign">0</property>
                                            <property name="draw_indicator">True</property>
                                          </object>
                                          <packing>
                                            <property name="expand">False</property>
                                            <property name="fill">True</property>
                                            <property name="position">1</property>
                                          </packing>
                                        </child>
                                      </object>
                                    </child>
                                  </object>
                                </child>
                                <child type="label">
                                  <object class="GtkLabel" id="sid37">
                                    <property name="visible">True</property>
                                    <property name="can_focus">False</property>
                                    <property name="label" translatable="yes">Pressure Sensitivity</property>
                                  </object>
                                </child>
                              </object>
                              <packing>
                                <property name="expand">False</property>
                                <property name="fill">True</property>
                                <property name="position">0</property>
                              </packing>
                            </child>
                            <child>
                              <object class="GtkFrame" id="sid38">
                                <property name="visible">True</property>
                                <property name="can_focus">False</property>
                                <property name="label_xalign">0.0099999997764825821</property>
                                <child>
                                  <object class="GtkAlignment" id="sid39">
                                    <property name="visible">True</property>
                                    <property name="can_focus">False</property>
                                    <property name="bottom_padding">12</property>
                                    <property name="left_padding">12</property>
                                    <property name="right_padding">12</property>
                                    <child>
                                      <object class="GtkBox" id="sid40">
                                        <property name="visible">True</property>
                                        <property name="can_focus">False</property>
                                        <property name="orientation">vertical</property>
                                        <child>
                                          <object class="GtkLabel" id="sid41">
                                            <property name="visible">True</property>
                                            <property name="can_focus">False</property>
                                            <property name="label" translatable="yes">&lt;i&gt;Specify the tools that will be selected if a button of the stylus is pressed or the eraser is used. After releasing the button, the previous tool will be selected.&lt;/i&gt;</property>
                                            <property name="use_markup">True</property>
                                            <property name="wrap">True</property>
                                            <property name="width_chars">85</property>
                                            <property name="max_width_chars">85</property>
                                            <property name="xalign">0</property>
                                          </object>
                                          <packing>
                                            <property name="expand">False</property>
                                            <property name="fill">True</property>
                                            <property name="position">0</property>
                                          </packing>
                                        </child>
                                        <child>
                                          <object class="GtkFrame" id="sid42">
                                            <property name="visible">True</property>
                                            <property name="can_focus">False</property>
                                            <property name="label_xalign">0.0099999997764825821</property>
                                            <child>
                                              <object class="GtkAlignment" id="sid43">
                                                <property name="visible">True</property>
                                                <property name="can_focus">False</property>
                                                <property name="bottom_padding">8</property>
                                                <property name="left_padding">12</property>
                                                <property name="right_padding">12</property>
                                                <child>
                                                  <object class="GtkBox" id="hboxPenButton1">
                                                    <property name="visible">True</property>
                                                    <property name="can_focus">False</property>
                                                    <child>
                                                      <placeholder/>
                                                    </child>
                                                  </object>
                                                </child>
                                              </object>
                                            </child>
                                            <child type="label">
                                              <object class="GtkLabel" id="sid44">
                                                <property name="visible">True</property>
                                                <property name="can_focus">False</property>
                                                <property name="label" translatable="yes">Button 1</property>
                                              </object>
                                            </child>
                                          </object>
                                          <packing>
                                            <property name="expand">False</property>
                                            <property name="fill">True</property>
                                            <property name="position">1</property>
                                          </packing>
                                        </child>
                                        <child>
                                          <object class="GtkFrame" id="sid45">
                                            <property name="visible">True</property>
                                            <property name="can_focus">False</property>
                                            <property name="label_xalign">0.0099999997764825821</property>
                                            <child>
                                              <object class="GtkAlignment" id="sid46">
                                                <property name="visible">True</property>
                                                <property name="can_focus">False</property>
                                                <property name="bottom_padding">8</property>
                                                <property name="left_padding">12</property>
                                                <property name="right_padding">12</property>
                                                <child>
                                                  <object class="GtkBox" id="hboxPenButton2">
                                                    <property name="visible">True</property>
                                                    <property name="can_focus">False</property>
                                                    <child>
                                                      <placeholder/>
                                                    </child>
                                                  </object>
                                                </child>
                                              </object>
                                            </child>
                                            <child type="label">
                                              <object class="GtkLabel" id="sid47">
                                                <property name="visible">True</property>
                                                <property name="can_focus">False</property>
                                                <property name="label" translatable="yes">Button 2</property>
                                              </object>
                                            </child>
                                          </object>
                                          <packing>
                                            <property name="expand">False</property>
                                            <property name="fill">True</property>
                                            <property name="position">2</property>
                                          </packing>
                                        </child>
                                        <child>
                                          <object class="GtkFrame" id="sid48">
                                            <property name="visible">True</property>
                                            <property name="can_focus">False</property>
                                            <property name="label_xalign">0.0099999997764825821</property>
                                            <child>
                                              <object class="GtkAlignment" id="sid49">
                                                <property name="visible">True</property>
                                                <property name="can_focus">False</property>
                                                <property name="bottom_padding">8</property>
                                                <property name="left_padding">12</property>
                                                <property name="right_padding">12</property>
                                                <child>
                                                  <object class="GtkBox" id="hboxEraser">
                                                    <property name="visible">True</property>
                                                    <property name="can_focus">False</property>
                                                    <child>
                                                      <placeholder/>
                                                    </child>
                                                  </object>
                                                </child>
                                              </object>
                                            </child>
                                            <child type="label">
                                              <object class="GtkLabel" id="sid50">
                                                <property name="visible">True</property>
                                                <property name="can_focus">False</property>
                                                <property name="label" translatable="yes">Eraser</property>
                                              </object>
                                            </child>
                                          </object>
                                          <packing>
                                            <property name="expand">False</property>
                                            <property name="fill">True</property>
                                            <property name="position">3</property>
                                          </packing>
                                        </child>
                                      </object>
                                    </child>
                                  </object>
                                </child>
                                <child type="label">
                                  <object class="GtkLabel" id="sid51">
                                    <property name="visible">True</property>
                                    <property name="can_focus">False</property>
                                    <property name="label" translatable="yes">Stylus Buttons</property>
                                  </object>
                                </child>
                              </object>
                              <packing>
                                <property name="expand">False</property>
                                <property name="fill">True</property>
                                <property name="position">1</property>
                              </packing>
                            </child>
                          </object>
                        </child>
                      </object>
                    </child>
                  </object>
                  <packing>
                    <property name="expand">True</property>
                    <property name="fill">True</property>
                    <property name="position">0</property>
                  </packing>
                </child>
              </object>
              <packing>
                <property name="position">2</property>
              </packing>
            </child>
            <child type="tab">
              <object class="GtkLabel" id="stylusTabLabel">
                <property name="visible">True</property>
                <property name="can_focus">False</property>
                <property name="label" translatable="yes">Stylus</property>
              </object>
              <packing>
                <property name="position">2</property>
                <property name="tab_fill">False</property>
              </packing>
            </child>
            <child>
              <object class="GtkBox" id="touchTabBox">
                <property name="visible">True</property>
                <property name="can_focus">False</property>
                <property name="orientation">vertical</property>
                <child>
                  <object class="GtkScrolledWindow" id="sid52">
                    <property name="visible">True</property>
                    <property name="can_focus">True</property>
                    <property name="hscrollbar_policy">never</property>
                    <property name="min_content_height">500</property>
                    <child>
                      <object class="GtkViewport" id="sid53">
                        <property name="visible">True</property>
                        <property name="can_focus">False</property>
                        <property name="shadow_type">none</property>
                        <child>
                          <object class="GtkBox" id="sid54">
                            <property name="visible">True</property>
                            <property name="can_focus">False</property>
                            <property name="orientation">vertical</property>
                            <child>
                              <object class="GtkFrame" id="sid55">
                                <property name="visible">True</property>
                                <property name="can_focus">False</property>
                                <property name="margin_top">5</property>
                                <property name="label_xalign">0.0099999997764825821</property>
                                <child>
                                  <object class="GtkAlignment" id="sid56">
                                    <property name="visible">True</property>
                                    <property name="can_focus">False</property>
                                    <property name="bottom_padding">8</property>
                                    <property name="left_padding">12</property>
                                    <property name="right_padding">12</property>
                                    <child>
                                      <object class="GtkBox" id="sid57">
                                        <property name="visible">True</property>
                                        <property name="can_focus">False</property>
                                        <property name="orientation">vertical</property>
                                        <child>
                                          <object class="GtkLabel" id="sid58">
                                            <property name="visible">True</property>
                                            <property name="can_focus">False</property>
                                            <property name="label" translatable="yes">&lt;i&gt;You can configure devices, not identified by GTK as touchscreen, to behave as if they were one.&lt;/i&gt;</property>
                                            <property name="use_markup">True</property>
                                            <property name="wrap">True</property>
                                            <property name="width_chars">85</property>
                                            <property name="max_width_chars">85</property>
                                            <property name="xalign">0</property>
                                          </object>
                                          <packing>
                                            <property name="expand">False</property>
                                            <property name="fill">True</property>
                                            <property name="position">0</property>
                                          </packing>
                                        </child>
                                        <child>
                                          <object class="GtkBox" id="hboxTouch">
                                            <property name="visible">True</property>
                                            <property name="can_focus">False</property>
                                            <child>
                                              <placeholder/>
                                            </child>
                                          </object>
                                          <packing>
                                            <property name="expand">True</property>
                                            <property name="fill">True</property>
                                            <property name="position">1</property>
                                          </packing>
                                        </child>
                                      </object>
                                    </child>
                                  </object>
                                </child>
                                <child type="label">
                                  <object class="GtkLabel" id="sid59">
                                    <property name="visible">True</property>
                                    <property name="can_focus">False</property>
                                    <property name="label" translatable="yes">Touchscreen</property>
                                  </object>
                                </child>
                              </object>
                              <packing>
                                <property name="expand">False</property>
                                <property name="fill">True</property>
                                <property name="position">0</property>
                              </packing>
                            </child>
                            <child>
                              <object class="GtkFrame" id="sid60">
                                <property name="visible">True</property>
                                <property name="can_focus">False</property>
                                <property name="label_xalign">0.0099999997764825821</property>
                                <child>
                                  <object class="GtkAlignment" id="sid61">
                                    <property name="visible">True</property>
                                    <property name="can_focus">False</property>
                                    <property name="bottom_padding">8</property>
                                    <property name="left_padding">12</property>
                                    <property name="right_padding">12</property>
                                    <child>
                                      <object class="GtkBox" id="sid62">
                                        <property name="visible">True</property>
                                        <property name="can_focus">False</property>
                                        <property name="orientation">vertical</property>
                                        <child>
                                          <object class="GtkLabel" id="sid63">
                                            <property name="visible">True</property>
                                            <property name="can_focus">False</property>
                                            <property name="label" translatable="yes">&lt;i&gt;If your hardware does not support hand recognition, Xournal++ can disable your touchscreen when your pen is near the screen.&lt;/i&gt;</property>
                                            <property name="use_markup">True</property>
                                            <property name="wrap">True</property>
                                            <property name="width_chars">85</property>
                                            <property name="max_width_chars">85</property>
                                            <property name="xalign">0</property>
                                          </object>
                                          <packing>
                                            <property name="expand">False</property>
                                            <property name="fill">True</property>
                                            <property name="position">0</property>
                                          </packing>
                                        </child>
                                        <child>
                                          <object class="GtkCheckButton" id="cbDisableTouchOnPenNear">
                                            <property name="label" translatable="yes">Enable internal Hand Recognition</property>
                                            <property name="visible">True</property>
                                            <property name="can_focus">True</property>
                                            <property name="receives_default">False</property>
                                            <property name="xalign">0</property>
                                            <property name="draw_indicator">True</property>
                                          </object>
                                          <packing>
                                            <property name="expand">False</property>
                                            <property name="fill">True</property>
                                            <property name="position">1</property>
                                          </packing>
                                        </child>
                                        <child>
                                          <object class="GtkBox" id="boxInternalHandRecognition">
                                            <property name="visible">True</property>
                                            <property name="can_focus">False</property>
                                            <property name="orientation">vertical</property>
                                            <child>
                                              <object class="GtkGrid" id="sid64">
                                                <property name="visible">True</property>
                                                <property name="can_focus">False</property>
                                                <property name="row_spacing">5</property>
                                                <property name="column_spacing">5</property>
                                                <child>
                                                  <object class="GtkLabel" id="label50">
                                                    <property name="visible">True</property>
                                                    <property name="can_focus">False</property>
                                                    <property name="label" translatable="yes">Disabling Method</property>
                                                  </object>
                                                  <packing>
                                                    <property name="left_attach">0</property>
                                                    <property name="top_attach">0</property>
                                                  </packing>
                                                </child>
                                                <child>
                                                  <object class="GtkLabel" id="label55">
                                                    <property name="visible">True</property>
                                                    <property name="can_focus">False</property>
                                                    <property name="label" translatable="yes">Timeout</property>
                                                    <property name="xalign">0</property>
                                                  </object>
                                                  <packing>
                                                    <property name="left_attach">0</property>
                                                    <property name="top_attach">1</property>
                                                  </packing>
                                                </child>
                                                <child>
                                                  <object class="GtkComboBoxText" id="cbTouchDisableMethod">
                                                    <property name="visible">True</property>
                                                    <property name="can_focus">False</property>
                                                    <property name="active">0</property>
                                                    <items>
                                                      <item translatable="yes">Autodetect</item>
                                                      <item translatable="yes">X11</item>
                                                      <item translatable="yes">Custom</item>
                                                    </items>
                                                  </object>
                                                  <packing>
                                                    <property name="left_attach">1</property>
                                                    <property name="top_attach">0</property>
                                                  </packing>
                                                </child>
                                                <child>
                                                  <object class="GtkSpinButton" id="spTouchDisableTimeout">
                                                    <property name="visible">True</property>
                                                    <property name="can_focus">True</property>
                                                    <property name="adjustment">adjustmentTouchTImeout</property>
                                                    <property name="climb_rate">0.5</property>
                                                    <property name="digits">1</property>
                                                    <property name="value">1</property>
                                                  </object>
                                                  <packing>
                                                    <property name="left_attach">1</property>
                                                    <property name="top_attach">1</property>
                                                  </packing>
                                                </child>
                                                <child>
                                                  <object class="GtkLabel" id="label56">
                                                    <property name="visible">True</property>
                                                    <property name="can_focus">False</property>
                                                    <property name="label" translatable="yes">s &lt;i&gt;(after which the touchscreen will be reactivated again)&lt;/i&gt;</property>
                                                    <property name="use_markup">True</property>
                                                    <property name="xalign">0</property>
                                                  </object>
                                                  <packing>
                                                    <property name="left_attach">2</property>
                                                    <property name="top_attach">1</property>
                                                  </packing>
                                                </child>
                                                <child>
                                                  <placeholder/>
                                                </child>
                                              </object>
                                              <packing>
                                                <property name="expand">False</property>
                                                <property name="fill">True</property>
                                                <property name="position">0</property>
                                              </packing>
                                            </child>
                                            <child>
                                              <object class="GtkFrame" id="boxCustomTouchDisableSettings">
                                                <property name="visible">True</property>
                                                <property name="can_focus">False</property>
                                                <property name="label_xalign">0.0099999997764825821</property>
                                                <child>
                                                  <object class="GtkAlignment" id="sid65">
                                                    <property name="visible">True</property>
                                                    <property name="can_focus">False</property>
                                                    <property name="bottom_padding">8</property>
                                                    <property name="left_padding">12</property>
                                                    <property name="right_padding">12</property>
                                                    <child>
                                                      <object class="GtkBox" id="sid66">
                                                        <property name="visible">True</property>
                                                        <property name="can_focus">False</property>
                                                        <property name="orientation">vertical</property>
                                                        <child>
                                                          <object class="GtkLabel" id="label54">
                                                            <property name="visible">True</property>
                                                            <property name="can_focus">False</property>
                                                            <property name="label" translatable="yes">&lt;i&gt;Specify commands that are called once Hand Recognition triggers. The commands will be executed in the UI Thread, make sure they are not blocking!&lt;/i&gt;</property>
                                                            <property name="use_markup">True</property>
                                                            <property name="wrap">True</property>
                                                            <property name="width_chars">85</property>
                                                            <property name="max_width_chars">85</property>
                                                            <property name="xalign">0</property>
                                                          </object>
                                                          <packing>
                                                            <property name="expand">False</property>
                                                            <property name="fill">True</property>
                                                            <property name="position">0</property>
                                                          </packing>
                                                        </child>
                                                        <child>
                                                          <object class="GtkGrid" id="grid3">
                                                            <property name="visible">True</property>
                                                            <property name="can_focus">False</property>
                                                            <property name="row_spacing">5</property>
                                                            <property name="column_spacing">5</property>
                                                            <child>
                                                            <object class="GtkLabel" id="label52">
                                                            <property name="visible">True</property>
                                                            <property name="can_focus">False</property>
                                                            <property name="label" translatable="yes">Enable</property>
                                                            <property name="xalign">0</property>
                                                            </object>
                                                            <packing>
                                                            <property name="left_attach">0</property>
                                                            <property name="top_attach">0</property>
                                                            </packing>
                                                            </child>
                                                            <child>
                                                            <object class="GtkLabel" id="label53">
                                                            <property name="visible">True</property>
                                                            <property name="can_focus">False</property>
                                                            <property name="label" translatable="yes">Disable</property>
                                                            </object>
                                                            <packing>
                                                            <property name="left_attach">0</property>
                                                            <property name="top_attach">1</property>
                                                            </packing>
                                                            </child>
                                                            <child>
                                                            <object class="GtkEntry" id="txtEnableTouchCommand">
                                                            <property name="visible">True</property>
                                                            <property name="can_focus">True</property>
                                                            <property name="hexpand">True</property>
                                                            </object>
                                                            <packing>
                                                            <property name="left_attach">1</property>
                                                            <property name="top_attach">0</property>
                                                            </packing>
                                                            </child>
                                                            <child>
                                                            <object class="GtkEntry" id="txtDisableTouchCommand">
                                                            <property name="visible">True</property>
                                                            <property name="can_focus">True</property>
                                                            <property name="hexpand">True</property>
                                                            </object>
                                                            <packing>
                                                            <property name="left_attach">1</property>
                                                            <property name="top_attach">1</property>
                                                            </packing>
                                                            </child>
                                                            <child>
                                                            <object class="GtkButton" id="btTestEnable">
                                                            <property name="label" translatable="yes">Test</property>
                                                            <property name="visible">True</property>
                                                            <property name="can_focus">True</property>
                                                            <property name="receives_default">True</property>
                                                            </object>
                                                            <packing>
                                                            <property name="left_attach">2</property>
                                                            <property name="top_attach">0</property>
                                                            </packing>
                                                            </child>
                                                            <child>
                                                            <object class="GtkButton" id="btTestDisable">
                                                            <property name="label" translatable="yes">Test</property>
                                                            <property name="visible">True</property>
                                                            <property name="can_focus">True</property>
                                                            <property name="receives_default">True</property>
                                                            </object>
                                                            <packing>
                                                            <property name="left_attach">2</property>
                                                            <property name="top_attach">1</property>
                                                            </packing>
                                                            </child>
                                                          </object>
                                                          <packing>
                                                            <property name="expand">False</property>
                                                            <property name="fill">True</property>
                                                            <property name="position">1</property>
                                                          </packing>
                                                        </child>
                                                      </object>
                                                    </child>
                                                  </object>
                                                </child>
                                                <child type="label">
                                                  <object class="GtkLabel" id="sid67">
                                                    <property name="visible">True</property>
                                                    <property name="can_focus">False</property>
                                                    <property name="label" translatable="yes">Custom Commands (for Method "Custom")</property>
                                                  </object>
                                                </child>
                                              </object>
                                              <packing>
                                                <property name="expand">False</property>
                                                <property name="fill">True</property>
                                                <property name="position">1</property>
                                              </packing>
                                            </child>
                                          </object>
                                          <packing>
                                            <property name="expand">False</property>
                                            <property name="fill">True</property>
                                            <property name="position">2</property>
                                          </packing>
                                        </child>
                                      </object>
                                    </child>
                                  </object>
                                </child>
                                <child type="label">
                                  <object class="GtkLabel" id="sid68">
                                    <property name="visible">True</property>
                                    <property name="can_focus">False</property>
                                    <property name="label" translatable="yes">Hand Recognition</property>
                                  </object>
                                </child>
                              </object>
                              <packing>
                                <property name="expand">False</property>
                                <property name="fill">True</property>
                                <property name="position">1</property>
                              </packing>
                            </child>
                            <child>
                              <object class="GtkFrame" id="sid69">
                                <property name="visible">True</property>
                                <property name="can_focus">False</property>
                                <property name="label_xalign">0.0099999997764825821</property>
                                <child>
                                  <object class="GtkAlignment" id="sid70">
                                    <property name="visible">True</property>
                                    <property name="can_focus">False</property>
                                    <property name="bottom_padding">8</property>
                                    <property name="left_padding">12</property>
                                    <property name="right_padding">12</property>
                                    <child>
                                      <object class="GtkBox" id="sid71">
                                        <property name="visible">True</property>
                                        <property name="can_focus">False</property>
                                        <property name="orientation">vertical</property>
                                        <child>
                                          <object class="GtkLabel" id="sid72">
                                            <property name="visible">True</property>
                                            <property name="can_focus">False</property>
                                            <property name="label" translatable="yes">&lt;i&gt;Use pinch gestures to zoom journal pages.&lt;/i&gt;</property>
                                            <property name="use_markup">True</property>
                                            <property name="xalign">0</property>
                                          </object>
                                          <packing>
                                            <property name="expand">False</property>
                                            <property name="fill">True</property>
                                            <property name="position">0</property>
                                          </packing>
                                        </child>
                                        <child>
                                          <object class="GtkCheckButton" id="cbEnableZoomGestures">
                                            <property name="label" translatable="yes">Enable zoom gestures (requires restart)</property>
                                            <property name="visible">True</property>
                                            <property name="can_focus">True</property>
                                            <property name="receives_default">False</property>
                                            <property name="xalign">0</property>
                                            <property name="draw_indicator">True</property>
                                          </object>
                                          <packing>
                                            <property name="expand">False</property>
                                            <property name="fill">True</property>
                                            <property name="position">1</property>
                                          </packing>
                                        </child>
                                      </object>
                                    </child>
                                  </object>
                                </child>
                                <child type="label">
                                  <object class="GtkLabel" id="sid73">
                                    <property name="visible">True</property>
                                    <property name="can_focus">False</property>
                                    <property name="label" translatable="yes">Zoom Gestures</property>
                                  </object>
                                </child>
                              </object>
                              <packing>
                                <property name="expand">False</property>
                                <property name="fill">True</property>
                                <property name="position">2</property>
                              </packing>
                            </child>
                            <child>
                              <object class="GtkFrame" id="sid74">
                                <property name="visible">True</property>
                                <property name="can_focus">False</property>
                                <property name="label_xalign">0.0099999997764825821</property>
                                <child>
                                  <object class="GtkAlignment" id="sid75">
                                    <property name="visible">True</property>
                                    <property name="can_focus">False</property>
                                    <property name="bottom_padding">8</property>
                                    <property name="left_padding">12</property>
                                    <property name="right_padding">12</property>
                                    <child>
                                      <object class="GtkBox" id="sid76">
                                        <property name="visible">True</property>
                                        <property name="can_focus">False</property>
                                        <property name="orientation">vertical</property>
                                        <child>
                                          <object class="GtkLabel" id="sid77">
                                            <property name="visible">True</property>
                                            <property name="can_focus">False</property>
                                            <property name="label" translatable="yes">&lt;i&gt;For some specific hardware the scroll / touch behaviour of the system is not as expected. For these cases Xournal++ has a workaround.
This also enables touch drawing.&lt;/i&gt;</property>
                                            <property name="use_markup">True</property>
                                            <property name="wrap">True</property>
                                            <property name="width_chars">85</property>
                                            <property name="max_width_chars">85</property>
                                            <property name="xalign">0</property>
                                          </object>
                                          <packing>
                                            <property name="expand">False</property>
                                            <property name="fill">True</property>
                                            <property name="position">0</property>
                                          </packing>
                                        </child>
                                        <child>
                                          <object class="GtkCheckButton" id="cbTouchWorkaround">
                                            <property name="label" translatable="yes">Enable GTK Touch / Scrolling workaround  (requires restart)</property>
                                            <property name="visible">True</property>
                                            <property name="can_focus">True</property>
                                            <property name="receives_default">False</property>
                                            <property name="xalign">0</property>
                                            <property name="draw_indicator">True</property>
                                          </object>
                                          <packing>
                                            <property name="expand">False</property>
                                            <property name="fill">True</property>
                                            <property name="position">1</property>
                                          </packing>
                                        </child>
                                      </object>
                                    </child>
                                  </object>
                                </child>
                                <child type="label">
                                  <object class="GtkLabel" id="sid78">
                                    <property name="visible">True</property>
                                    <property name="can_focus">False</property>
                                    <property name="label" translatable="yes">Workaround</property>
                                  </object>
                                </child>
                              </object>
                              <packing>
                                <property name="expand">False</property>
                                <property name="fill">True</property>
                                <property name="position">3</property>
                              </packing>
                            </child>
                          </object>
                        </child>
                      </object>
                    </child>
                  </object>
                  <packing>
                    <property name="expand">True</property>
                    <property name="fill">True</property>
                    <property name="position">0</property>
                  </packing>
                </child>
              </object>
              <packing>
                <property name="position">3</property>
              </packing>
            </child>
            <child type="tab">
              <object class="GtkLabel" id="touchTabLabel">
                <property name="visible">True</property>
                <property name="can_focus">False</property>
                <property name="label" translatable="yes">Touchscreen</property>
              </object>
              <packing>
                <property name="position">3</property>
                <property name="tab_fill">False</property>
              </packing>
            </child>
            <child>
              <object class="GtkBox" id="viewTabBox">
                <property name="visible">True</property>
                <property name="can_focus">False</property>
                <property name="orientation">vertical</property>
                <child>
                  <object class="GtkScrolledWindow" id="sid79">
                    <property name="visible">True</property>
                    <property name="can_focus">True</property>
                    <property name="hscrollbar_policy">never</property>
                    <property name="min_content_height">500</property>
                    <child>
                      <object class="GtkViewport" id="sid80">
                        <property name="visible">True</property>
                        <property name="can_focus">False</property>
                        <property name="shadow_type">none</property>
                        <child>
                          <object class="GtkBox" id="sid81">
                            <property name="visible">True</property>
                            <property name="can_focus">False</property>
                            <property name="orientation">vertical</property>
                            <child>
                              <object class="GtkFrame" id="sid82">
                                <property name="visible">True</property>
                                <property name="can_focus">False</property>
                                <property name="margin_top">5</property>
                                <property name="label_xalign">0.0099999997764825821</property>
                                <child>
                                  <object class="GtkAlignment" id="sid83">
                                    <property name="visible">True</property>
                                    <property name="can_focus">False</property>
                                    <property name="bottom_padding">12</property>
                                    <property name="left_padding">12</property>
                                    <property name="right_padding">12</property>
                                    <child>
                                      <object class="GtkBox" id="sid84">
                                        <property name="visible">True</property>
                                        <property name="can_focus">False</property>
                                        <property name="orientation">vertical</property>
                                        <child>
                                          <object class="GtkBox" id="vbox6">
                                            <property name="visible">True</property>
                                            <property name="can_focus">False</property>
                                            <property name="halign">start</property>
                                            <child>
                                              <object class="GtkCheckButton" id="cbHideMenubarStartup">
                                                <property name="label" translatable="yes">Show Menubar on Startup</property>
                                                <property name="visible">True</property>
                                                <property name="can_focus">True</property>
                                                <property name="receives_default">False</property>
                                                <property name="xalign">0</property>
                                                <property name="draw_indicator">True</property>
                                              </object>
                                              <packing>
                                                <property name="expand">False</property>
                                                <property name="fill">True</property>
                                                <property name="position">0</property>
                                              </packing>
                                            </child>
                                            <child>
                                              <object class="GtkLabel" id="sid85">
                                                <property name="visible">True</property>
                                                <property name="can_focus">False</property>
                                                <property name="margin_left">5</property>
                                                <property name="label" translatable="yes">&lt;i&gt;Toggle visibility of menubar with F10&lt;/i&gt;</property>
                                                <property name="use_markup">True</property>
                                              </object>
                                              <packing>
                                                <property name="expand">False</property>
                                                <property name="fill">True</property>
                                                <property name="position">1</property>
                                              </packing>
                                            </child>
                                          </object>
                                          <packing>
                                            <property name="expand">False</property>
                                            <property name="fill">True</property>
                                            <property name="position">0</property>
                                          </packing>
                                        </child>
                                        <child>
                                          <object class="GtkFrame" id="colorsFrame">
                                            <property name="visible">True</property>
                                            <property name="can_focus">False</property>
                                            <property name="label_xalign">0.0099999997764825821</property>
                                            <child>
                                              <object class="GtkAlignment" id="sid86">
                                                <property name="visible">True</property>
                                                <property name="can_focus">False</property>
                                                <property name="bottom_padding">8</property>
                                                <property name="left_padding">12</property>
                                                <property name="right_padding">12</property>
                                                <child>
                                                  <object class="GtkGrid" id="grid2">
                                                    <property name="visible">True</property>
                                                    <property name="can_focus">False</property>
                                                    <child>
                                                      <object class="GtkLabel" id="label10">
                                                        <property name="visible">True</property>
                                                        <property name="can_focus">False</property>
                                                        <property name="hexpand">True</property>
                                                        <property name="label" translatable="yes">Border color for current page and other selections</property>
                                                        <property name="justify">right</property>
                                                        <property name="xalign">0</property>
                                                      </object>
                                                      <packing>
                                                        <property name="left_attach">0</property>
                                                        <property name="top_attach">0</property>
                                                      </packing>
                                                    </child>
                                                    <child>
                                                      <object class="GtkColorButton" id="colorBorder">
                                                        <property name="visible">True</property>
                                                        <property name="can_focus">True</property>
                                                        <property name="receives_default">True</property>
                                                        <property name="title" translatable="yes">Border color</property>
                                                      </object>
                                                      <packing>
                                                        <property name="left_attach">1</property>
                                                        <property name="top_attach">0</property>
                                                      </packing>
                                                    </child>
                                                    <child>
                                                      <object class="GtkLabel" id="label13">
                                                        <property name="visible">True</property>
                                                        <property name="can_focus">False</property>
                                                        <property name="label" translatable="yes">Background color for window Background</property>
                                                        <property name="xalign">0</property>
                                                      </object>
                                                      <packing>
                                                        <property name="left_attach">0</property>
                                                        <property name="top_attach">1</property>
                                                      </packing>
                                                    </child>
                                                    <child>
                                                      <object class="GtkColorButton" id="colorBackground">
                                                        <property name="visible">True</property>
                                                        <property name="can_focus">True</property>
                                                        <property name="receives_default">True</property>
                                                        <property name="margin_top">5</property>
                                                      </object>
                                                      <packing>
                                                        <property name="left_attach">1</property>
                                                        <property name="top_attach">1</property>
                                                      </packing>
                                                    </child>
                                                    <child>
                                                      <object class="GtkLabel" id="label57">
                                                        <property name="visible">True</property>
                                                        <property name="can_focus">False</property>
                                                        <property name="label" translatable="yes">Selection Color (Text, Stroke Selection etc.)</property>
                                                        <property name="xalign">0</property>
                                                      </object>
                                                      <packing>
                                                        <property name="left_attach">0</property>
                                                        <property name="top_attach">2</property>
                                                      </packing>
                                                    </child>
                                                    <child>
                                                      <object class="GtkColorButton" id="colorSelection">
                                                        <property name="visible">True</property>
                                                        <property name="can_focus">True</property>
                                                        <property name="receives_default">True</property>
                                                        <property name="margin_top">5</property>
                                                      </object>
                                                      <packing>
                                                        <property name="left_attach">1</property>
                                                        <property name="top_attach">2</property>
                                                      </packing>
                                                    </child>
                                                    <child>
                                                      <object class="GtkCheckButton" id="cbDarkTheme">
                                                        <property name="label" translatable="yes">Dark Theme (requires restart)</property>
                                                        <property name="visible">True</property>
                                                        <property name="can_focus">True</property>
                                                        <property name="receives_default">False</property>
                                                        <property name="xalign">0</property>
                                                        <property name="draw_indicator">True</property>
                                                      </object>
                                                      <packing>
                                                        <property name="left_attach">0</property>
                                                        <property name="top_attach">3</property>
                                                        <property name="width">2</property>
                                                      </packing>
                                                    </child>
                                                  </object>
                                                </child>
                                              </object>
                                            </child>
                                            <child type="label">
                                              <object class="GtkLabel" id="sid87">
                                                <property name="visible">True</property>
                                                <property name="can_focus">False</property>
                                                <property name="label" translatable="yes">Colors</property>
                                              </object>
                                            </child>
                                          </object>
                                          <packing>
                                            <property name="expand">False</property>
                                            <property name="fill">True</property>
                                            <property name="position">1</property>
                                          </packing>
                                        </child>
                                      </object>
                                    </child>
                                  </object>
                                </child>
                                <child type="label">
                                  <object class="GtkLabel" id="sid88">
                                    <property name="visible">True</property>
                                    <property name="can_focus">False</property>
                                    <property name="label" translatable="yes">Global</property>
                                    <property name="use_markup">True</property>
                                  </object>
                                </child>
                              </object>
                              <packing>
                                <property name="expand">False</property>
                                <property name="fill">True</property>
                                <property name="position">0</property>
                              </packing>
                            </child>
                            <child>
                              <object class="GtkFrame" id="sid89">
                                <property name="visible">True</property>
                                <property name="can_focus">False</property>
                                <property name="label_xalign">0.0099999997764825821</property>
                                <child>
                                  <object class="GtkAlignment" id="sid90">
                                    <property name="visible">True</property>
                                    <property name="can_focus">False</property>
                                    <property name="bottom_padding">8</property>
                                    <property name="left_padding">12</property>
                                    <property name="right_padding">12</property>
                                    <child>
                                      <object class="GtkBox" id="vbox15">
                                        <property name="visible">True</property>
                                        <property name="can_focus">False</property>
                                        <property name="orientation">vertical</property>
                                        <child>
                                          <object class="GtkCheckButton" id="cbHighlightPosition">
                                            <property name="label" translatable="yes">Highlight cursor position</property>
                                            <property name="visible">True</property>
                                            <property name="can_focus">True</property>
                                            <property name="receives_default">False</property>
                                            <property name="xalign">0</property>
                                            <property name="draw_indicator">True</property>
                                          </object>
                                          <packing>
                                            <property name="expand">False</property>
                                            <property name="fill">True</property>
                                            <property name="position">0</property>
                                          </packing>
                                        </child>
                                        <child>
                                          <object class="GtkCheckButton" id="cbBigCursor">
                                            <property name="label" translatable="yes">Big cursor for pen</property>
                                            <property name="visible">True</property>
                                            <property name="can_focus">True</property>
                                            <property name="receives_default">False</property>
                                            <property name="xalign">0</property>
                                            <property name="draw_indicator">True</property>
                                          </object>
                                          <packing>
                                            <property name="expand">False</property>
                                            <property name="fill">True</property>
                                            <property name="position">1</property>
                                          </packing>
                                        </child>
                                      </object>
                                    </child>
                                  </object>
                                </child>
                                <child type="label">
                                  <object class="GtkLabel" id="sid91">
                                    <property name="visible">True</property>
                                    <property name="can_focus">False</property>
                                    <property name="label" translatable="yes">Cursor</property>
                                  </object>
                                </child>
                              </object>
                              <packing>
                                <property name="expand">False</property>
                                <property name="fill">True</property>
                                <property name="position">1</property>
                              </packing>
                            </child>
                            <child>
                              <object class="GtkFrame" id="sid92">
                                <property name="visible">True</property>
                                <property name="can_focus">False</property>
                                <property name="label_xalign">0.0099999997764825821</property>
                                <child>
                                  <object class="GtkAlignment" id="sid93">
                                    <property name="visible">True</property>
                                    <property name="can_focus">False</property>
                                    <property name="bottom_padding">8</property>
                                    <property name="left_padding">12</property>
                                    <property name="right_padding">12</property>
                                    <child>
                                      <object class="GtkBox" id="box19">
                                        <property name="visible">True</property>
                                        <property name="can_focus">False</property>
                                        <property name="orientation">vertical</property>
                                        <child>
                                          <object class="GtkCheckButton" id="cbShowSidebarRight">
                                            <property name="label" translatable="yes">Show sidebar on the right side</property>
                                            <property name="visible">True</property>
                                            <property name="can_focus">True</property>
                                            <property name="receives_default">False</property>
                                            <property name="xalign">0</property>
                                            <property name="draw_indicator">True</property>
                                          </object>
                                          <packing>
                                            <property name="expand">False</property>
                                            <property name="fill">True</property>
                                            <property name="position">0</property>
                                          </packing>
                                        </child>
                                        <child>
                                          <object class="GtkCheckButton" id="cbShowScrollbarLeft">
                                            <property name="label" translatable="yes">Show vertical scrollbar on the left side</property>
                                            <property name="visible">True</property>
                                            <property name="can_focus">True</property>
                                            <property name="receives_default">False</property>
                                            <property name="xalign">0</property>
                                            <property name="draw_indicator">True</property>
                                          </object>
                                          <packing>
                                            <property name="expand">False</property>
                                            <property name="fill">True</property>
                                            <property name="position">1</property>
                                          </packing>
                                        </child>
                                      </object>
                                    </child>
                                  </object>
                                </child>
                                <child type="label">
                                  <object class="GtkLabel" id="sid94">
                                    <property name="visible">True</property>
                                    <property name="can_focus">False</property>
                                    <property name="label" translatable="yes">Left / Right-Handed</property>
                                  </object>
                                </child>
                              </object>
                              <packing>
                                <property name="expand">False</property>
                                <property name="fill">True</property>
                                <property name="position">2</property>
                              </packing>
                            </child>
                            <child>
                              <object class="GtkFrame" id="sid95">
                                <property name="visible">True</property>
                                <property name="can_focus">False</property>
                                <property name="label_xalign">0.0099999997764825821</property>
                                <child>
                                  <object class="GtkAlignment" id="sid96">
                                    <property name="visible">True</property>
                                    <property name="can_focus">False</property>
                                    <property name="bottom_padding">8</property>
                                    <property name="left_padding">12</property>
                                    <property name="right_padding">12</property>
                                    <child>
                                      <object class="GtkBox" id="box42">
                                        <property name="visible">True</property>
                                        <property name="can_focus">False</property>
                                        <property name="orientation">vertical</property>
                                        <child>
                                          <object class="GtkCheckButton" id="cbHideHorizontalScrollbar">
                                            <property name="label" translatable="yes">Hide the horizontal scrollbar</property>
                                            <property name="visible">True</property>
                                            <property name="can_focus">True</property>
                                            <property name="receives_default">False</property>
                                            <property name="xalign">0</property>
                                            <property name="draw_indicator">True</property>
                                          </object>
                                          <packing>
                                            <property name="expand">False</property>
                                            <property name="fill">True</property>
                                            <property name="position">0</property>
                                          </packing>
                                        </child>
                                        <child>
                                          <object class="GtkCheckButton" id="cbHideVerticalScrollbar">
                                            <property name="label" translatable="yes">Hide the vertical scrollbar</property>
                                            <property name="visible">True</property>
                                            <property name="can_focus">True</property>
                                            <property name="receives_default">False</property>
                                            <property name="xalign">0</property>
                                            <property name="draw_indicator">True</property>
                                          </object>
                                          <packing>
                                            <property name="expand">False</property>
                                            <property name="fill">True</property>
                                            <property name="position">1</property>
                                          </packing>
                                        </child>
                                      </object>
                                    </child>
                                  </object>
                                </child>
                                <child type="label">
                                  <object class="GtkLabel" id="sid97">
                                    <property name="visible">True</property>
                                    <property name="can_focus">False</property>
                                    <property name="label" translatable="yes">Scrollbars</property>
                                  </object>
                                </child>
                              </object>
                              <packing>
                                <property name="expand">False</property>
                                <property name="fill">True</property>
                                <property name="position">3</property>
                              </packing>
                            </child>
                            <child>
                              <object class="GtkFrame" id="sid98">
                                <property name="visible">True</property>
                                <property name="can_focus">False</property>
                                <property name="label_xalign">0.0099999997764825821</property>
                                <child>
                                  <object class="GtkAlignment" id="sid99">
                                    <property name="visible">True</property>
                                    <property name="can_focus">False</property>
                                    <property name="bottom_padding">8</property>
                                    <property name="left_padding">12</property>
                                    <property name="right_padding">12</property>
                                    <child>
                                      <object class="GtkBox" id="vbox9">
                                        <property name="visible">True</property>
                                        <property name="can_focus">False</property>
                                        <property name="orientation">vertical</property>
                                        <child>
                                          <object class="GtkCheckButton" id="cbHideFullscreenMenubar">
                                            <property name="label" translatable="yes">Hide Menubar</property>
                                            <property name="visible">True</property>
                                            <property name="can_focus">True</property>
                                            <property name="receives_default">False</property>
                                            <property name="xalign">0</property>
                                            <property name="draw_indicator">True</property>
                                          </object>
                                          <packing>
                                            <property name="expand">False</property>
                                            <property name="fill">True</property>
                                            <property name="position">0</property>
                                          </packing>
                                        </child>
                                        <child>
                                          <object class="GtkCheckButton" id="cbHideFullscreenSidebar">
                                            <property name="label" translatable="yes">Hide Sidebar</property>
                                            <property name="visible">True</property>
                                            <property name="can_focus">True</property>
                                            <property name="receives_default">False</property>
                                            <property name="xalign">0</property>
                                            <property name="draw_indicator">True</property>
                                          </object>
                                          <packing>
                                            <property name="expand">False</property>
                                            <property name="fill">True</property>
                                            <property name="position">1</property>
                                          </packing>
                                        </child>
                                      </object>
                                    </child>
                                  </object>
                                </child>
                                <child type="label">
                                  <object class="GtkLabel" id="sid100">
                                    <property name="visible">True</property>
                                    <property name="can_focus">False</property>
                                    <property name="label" translatable="yes">Fullscreen</property>
                                  </object>
                                </child>
                              </object>
                              <packing>
                                <property name="expand">False</property>
                                <property name="fill">True</property>
                                <property name="position">4</property>
                              </packing>
                            </child>
                            <child>
                              <object class="GtkFrame" id="sid101">
                                <property name="visible">True</property>
                                <property name="can_focus">False</property>
                                <property name="label_xalign">0.0099999997764825821</property>
                                <child>
                                  <object class="GtkAlignment" id="sid102">
                                    <property name="visible">True</property>
                                    <property name="can_focus">False</property>
                                    <property name="bottom_padding">8</property>
                                    <property name="left_padding">12</property>
                                    <property name="right_padding">12</property>
                                    <child>
                                      <object class="GtkBox" id="vbox1">
                                        <property name="visible">True</property>
                                        <property name="can_focus">False</property>
                                        <property name="orientation">vertical</property>
                                        <child>
                                          <object class="GtkCheckButton" id="cbHidePresentationMenubar">
                                            <property name="label" translatable="yes">Hide Menubar</property>
                                            <property name="visible">True</property>
                                            <property name="can_focus">True</property>
                                            <property name="receives_default">False</property>
                                            <property name="xalign">0</property>
                                            <property name="draw_indicator">True</property>
                                          </object>
                                          <packing>
                                            <property name="expand">False</property>
                                            <property name="fill">True</property>
                                            <property name="position">0</property>
                                          </packing>
                                        </child>
                                        <child>
                                          <object class="GtkCheckButton" id="cbHidePresentationSidebar">
                                            <property name="label" translatable="yes">Hide Sidebar</property>
                                            <property name="visible">True</property>
                                            <property name="can_focus">True</property>
                                            <property name="receives_default">False</property>
                                            <property name="xalign">0</property>
                                            <property name="draw_indicator">True</property>
                                          </object>
                                          <packing>
                                            <property name="expand">False</property>
                                            <property name="fill">True</property>
                                            <property name="position">1</property>
                                          </packing>
                                        </child>
                                        <child>
                                          <object class="GtkBox" id="box8">
                                            <property name="can_focus">False</property>
                                            <child>
                                              <object class="GtkLabel" id="label16">
                                                <property name="visible">True</property>
                                                <property name="can_focus">False</property>
                                                <property name="label" translatable="yes">Select toolbar:</property>
                                              </object>
                                              <packing>
                                                <property name="expand">False</property>
                                                <property name="fill">True</property>
                                                <property name="position">0</property>
                                              </packing>
                                            </child>
                                            <child>
                                              <object class="GtkComboBoxText" id="comboboxtext1">
                                                <property name="visible">True</property>
                                                <property name="can_focus">False</property>
                                              </object>
                                              <packing>
                                                <property name="expand">False</property>
                                                <property name="fill">True</property>
                                                <property name="position">1</property>
                                              </packing>
                                            </child>
                                          </object>
                                          <packing>
                                            <property name="expand">False</property>
                                            <property name="fill">True</property>
                                            <property name="position">2</property>
                                          </packing>
                                        </child>
                                      </object>
                                    </child>
                                  </object>
                                </child>
                                <child type="label">
                                  <object class="GtkLabel" id="sid103">
                                    <property name="visible">True</property>
                                    <property name="can_focus">False</property>
                                    <property name="label" translatable="yes">Presentation Mode</property>
                                  </object>
                                </child>
                              </object>
                              <packing>
                                <property name="expand">False</property>
                                <property name="fill">True</property>
                                <property name="position">5</property>
                              </packing>
                            </child>
                          </object>
                        </child>
                      </object>
                    </child>
                  </object>
                  <packing>
                    <property name="expand">True</property>
                    <property name="fill">True</property>
                    <property name="position">0</property>
                  </packing>
                </child>
              </object>
              <packing>
                <property name="position">4</property>
              </packing>
            </child>
            <child type="tab">
              <object class="GtkLabel" id="viewTabLabel">
                <property name="visible">True</property>
                <property name="can_focus">False</property>
                <property name="label" translatable="yes">View</property>
              </object>
              <packing>
                <property name="position">4</property>
                <property name="tab_fill">False</property>
              </packing>
            </child>
            <child>
              <object class="GtkBox" id="zoomTabBox">
                <property name="visible">True</property>
                <property name="can_focus">False</property>
                <property name="orientation">vertical</property>
                <child>
                  <object class="GtkScrolledWindow" id="sid104">
                    <property name="visible">True</property>
                    <property name="can_focus">True</property>
                    <property name="hscrollbar_policy">never</property>
                    <property name="min_content_height">500</property>
                    <child>
                      <object class="GtkViewport" id="sid105">
                        <property name="visible">True</property>
                        <property name="can_focus">False</property>
                        <property name="shadow_type">none</property>
                        <child>
                          <object class="GtkBox" id="sid106">
                            <property name="visible">True</property>
                            <property name="can_focus">False</property>
                            <property name="orientation">vertical</property>
                            <child>
                              <object class="GtkFrame" id="sid107">
                                <property name="visible">True</property>
                                <property name="can_focus">False</property>
                                <property name="margin_top">5</property>
                                <property name="label_xalign">0.0099999997764825821</property>
                                <child>
                                  <object class="GtkAlignment" id="sid108">
                                    <property name="visible">True</property>
                                    <property name="can_focus">False</property>
                                    <property name="bottom_padding">8</property>
                                    <property name="left_padding">12</property>
                                    <property name="right_padding">12</property>
                                    <child>
                                      <object class="GtkGrid" id="sid109">
                                        <property name="visible">True</property>
                                        <property name="can_focus">False</property>
                                        <property name="column_spacing">5</property>
                                        <child>
                                          <object class="GtkLabel" id="settingZoomCtrlScrollSpeedLabel">
                                            <property name="visible">True</property>
                                            <property name="can_focus">False</property>
                                            <property name="label" translatable="yes">Speed for Ctrl + Scroll</property>
                                            <property name="xalign">0</property>
                                          </object>
                                          <packing>
                                            <property name="left_attach">0</property>
                                            <property name="top_attach">0</property>
                                          </packing>
                                        </child>
                                        <child>
                                          <object class="GtkSpinButton" id="spZoomStepScroll">
                                            <property name="visible">True</property>
                                            <property name="can_focus">True</property>
                                            <property name="text" translatable="yes">2.0</property>
                                            <property name="adjustment">adjustmentZoomStepScroll</property>
                                            <property name="digits">1</property>
                                            <property name="numeric">True</property>
                                            <property name="value">2</property>
                                          </object>
                                          <packing>
                                            <property name="left_attach">1</property>
                                            <property name="top_attach">0</property>
                                          </packing>
                                        </child>
                                        <child>
                                          <object class="GtkLabel" id="settingZoomStepSpeedLabel">
                                            <property name="visible">True</property>
                                            <property name="can_focus">False</property>
                                            <property name="label" translatable="yes">Speed for a Zoomstep</property>
                                            <property name="xalign">0</property>
                                          </object>
                                          <packing>
                                            <property name="left_attach">0</property>
                                            <property name="top_attach">1</property>
                                          </packing>
                                        </child>
                                        <child>
                                          <object class="GtkSpinButton" id="spZoomStep">
                                            <property name="visible">True</property>
                                            <property name="can_focus">True</property>
                                            <property name="margin_top">5</property>
                                            <property name="text" translatable="yes">10.0</property>
                                            <property name="adjustment">adjustmentZoomStep</property>
                                            <property name="digits">1</property>
                                            <property name="numeric">True</property>
                                            <property name="value">10</property>
                                          </object>
                                          <packing>
                                            <property name="left_attach">1</property>
                                            <property name="top_attach">1</property>
                                          </packing>
                                        </child>
                                        <child>
                                          <object class="GtkLabel" id="sid110">
                                            <property name="visible">True</property>
                                            <property name="can_focus">False</property>
                                            <property name="label" translatable="yes">%</property>
                                          </object>
                                          <packing>
                                            <property name="left_attach">2</property>
                                            <property name="top_attach">0</property>
                                          </packing>
                                        </child>
                                        <child>
                                          <object class="GtkLabel" id="sid111">
                                            <property name="visible">True</property>
                                            <property name="can_focus">False</property>
                                            <property name="label" translatable="yes">%</property>
                                          </object>
                                          <packing>
                                            <property name="left_attach">2</property>
                                            <property name="top_attach">1</property>
                                          </packing>
                                        </child>
                                      </object>
                                    </child>
                                  </object>
                                </child>
                                <child type="label">
                                  <object class="GtkLabel" id="sid112">
                                    <property name="visible">True</property>
                                    <property name="can_focus">False</property>
                                    <property name="label" translatable="yes">Zoom Speed</property>
                                  </object>
                                </child>
                              </object>
                              <packing>
                                <property name="expand">False</property>
                                <property name="fill">True</property>
                                <property name="position">0</property>
                              </packing>
                            </child>
                            <child>
                              <object class="GtkFrame" id="sid113">
                                <property name="visible">True</property>
                                <property name="can_focus">False</property>
                                <property name="label_xalign">0.0099999997764825821</property>
                                <child>
                                  <object class="GtkAlignment" id="sid114">
                                    <property name="visible">True</property>
                                    <property name="can_focus">False</property>
                                    <property name="bottom_padding">8</property>
                                    <property name="left_padding">12</property>
                                    <property name="right_padding">12</property>
                                    <child>
                                      <object class="GtkBox" id="sid115">
                                        <property name="visible">True</property>
                                        <property name="can_focus">False</property>
                                        <property name="orientation">vertical</property>
                                        <child>
                                          <object class="GtkLabel" id="sid116">
                                            <property name="visible">True</property>
                                            <property name="can_focus">False</property>
                                            <property name="label" translatable="yes">&lt;i&gt;To make sure on 100% zoom the size of elements is natural. (requires restart)&lt;/i&gt;</property>
                                            <property name="use_markup">True</property>
                                            <property name="width_chars">85</property>
                                            <property name="max_width_chars">85</property>
                                            <property name="xalign">0</property>
                                          </object>
                                          <packing>
                                            <property name="expand">False</property>
                                            <property name="fill">True</property>
                                            <property name="position">0</property>
                                          </packing>
                                        </child>
                                        <child>
                                          <object class="GtkBox" id="box5">
                                            <property name="visible">True</property>
                                            <property name="can_focus">False</property>
                                            <property name="orientation">vertical</property>
                                            <child>
                                              <object class="GtkLabel" id="label21">
                                                <property name="visible">True</property>
                                                <property name="can_focus">False</property>
                                                <property name="margin_top">5</property>
                                                <property name="label" translatable="yes">&lt;i&gt;Put a ruler on your screen and move the slider until both rulers match.&lt;/i&gt;</property>
                                                <property name="use_markup">True</property>
                                                <property name="width_chars">85</property>
                                                <property name="max_width_chars">85</property>
                                                <property name="xalign">0</property>
                                              </object>
                                              <packing>
                                                <property name="expand">False</property>
                                                <property name="fill">True</property>
                                                <property name="position">1</property>
                                              </packing>
                                            </child>
                                            <child>
                                              <object class="GtkScale" id="zoomCallibSlider">
                                                <property name="visible">True</property>
                                                <property name="can_focus">True</property>
                                                <property name="margin_top">10</property>
                                                <property name="margin_bottom">20</property>
                                                <property name="adjustment">adjustmentZoom</property>
                                                <property name="round_digits">0</property>
                                                <property name="digits">0</property>
                                              </object>
                                              <packing>
                                                <property name="expand">False</property>
                                                <property name="fill">True</property>
                                                <property name="position">2</property>
                                              </packing>
                                            </child>
                                            <child>
                                              <object class="GtkBox" id="zoomVBox">
                                                <property name="visible">True</property>
                                                <property name="can_focus">False</property>
                                                <property name="orientation">vertical</property>
                                                <child>
                                                  <placeholder/>
                                                </child>
                                              </object>
                                              <packing>
                                                <property name="expand">False</property>
                                                <property name="fill">True</property>
                                                <property name="position">3</property>
                                              </packing>
                                            </child>
                                            <child>
                                              <object class="GtkLabel" id="label22">
                                                <property name="visible">True</property>
                                                <property name="can_focus">False</property>
                                                <property name="label" translatable="yes">The unit of the ruler is cm</property>
                                              </object>
                                              <packing>
                                                <property name="expand">False</property>
                                                <property name="fill">True</property>
                                                <property name="position">4</property>
                                              </packing>
                                            </child>
                                          </object>
                                          <packing>
                                            <property name="expand">False</property>
                                            <property name="fill">True</property>
                                            <property name="position">1</property>
                                          </packing>
                                        </child>
                                      </object>
                                    </child>
                                  </object>
                                </child>
                                <child type="label">
                                  <object class="GtkLabel" id="sid117">
                                    <property name="visible">True</property>
                                    <property name="can_focus">False</property>
                                    <property name="label" translatable="yes">Display DPI Calibration</property>
                                  </object>
                                </child>
                              </object>
                              <packing>
                                <property name="expand">False</property>
                                <property name="fill">True</property>
                                <property name="position">1</property>
                              </packing>
                            </child>
                          </object>
                        </child>
                      </object>
                    </child>
                  </object>
                  <packing>
                    <property name="expand">True</property>
                    <property name="fill">True</property>
                    <property name="position">0</property>
                  </packing>
                </child>
              </object>
              <packing>
                <property name="position">5</property>
              </packing>
            </child>
            <child type="tab">
              <object class="GtkLabel" id="zoomTabLabel">
                <property name="visible">True</property>
                <property name="can_focus">False</property>
                <property name="label" translatable="yes">Zoom</property>
              </object>
              <packing>
                <property name="position">5</property>
                <property name="tab_fill">False</property>
              </packing>
            </child>
            <child>
              <object class="GtkBox" id="drawingAreaTabBox">
                <property name="visible">True</property>
                <property name="can_focus">False</property>
                <property name="orientation">vertical</property>
                <child>
                  <object class="GtkScrolledWindow" id="sid118">
                    <property name="visible">True</property>
                    <property name="can_focus">True</property>
                    <property name="hscrollbar_policy">never</property>
                    <property name="min_content_height">500</property>
                    <child>
                      <object class="GtkViewport" id="sid119">
                        <property name="visible">True</property>
                        <property name="can_focus">False</property>
                        <property name="shadow_type">none</property>
                        <child>
                          <object class="GtkBox" id="sid120">
                            <property name="visible">True</property>
                            <property name="can_focus">False</property>
                            <property name="orientation">vertical</property>
                            <child>
                              <object class="GtkFrame" id="sid121">
                                <property name="visible">True</property>
                                <property name="can_focus">False</property>
                                <property name="margin_top">5</property>
                                <property name="label_xalign">0.0099999997764825821</property>
                                <child>
                                  <object class="GtkAlignment" id="sid122">
                                    <property name="visible">True</property>
                                    <property name="can_focus">False</property>
                                    <property name="bottom_padding">8</property>
                                    <property name="left_padding">12</property>
                                    <property name="right_padding">12</property>
                                    <child>
                                      <object class="GtkBox" id="box41">
                                        <property name="visible">True</property>
                                        <property name="can_focus">False</property>
                                        <property name="orientation">vertical</property>
                                        <child>
                                          <object class="GtkLabel" id="label37">
                                            <property name="visible">True</property>
                                            <property name="can_focus">False</property>
                                            <property name="label" translatable="yes">&lt;i&gt;If you add additional space beside the pages you can choose the area of the screen you would like to work on.&lt;/i&gt;</property>
                                            <property name="use_markup">True</property>
                                            <property name="wrap">True</property>
                                            <property name="width_chars">85</property>
                                            <property name="max_width_chars">85</property>
                                            <property name="xalign">0</property>
                                          </object>
                                          <packing>
                                            <property name="expand">False</property>
                                            <property name="fill">True</property>
                                            <property name="position">0</property>
                                          </packing>
                                        </child>
                                        <child>
                                          <object class="GtkGrid" id="sid123">
                                            <property name="visible">True</property>
                                            <property name="can_focus">False</property>
                                            <property name="row_spacing">5</property>
                                            <property name="column_spacing">5</property>
                                            <child>
                                              <object class="GtkCheckButton" id="cbAddVerticalSpace">
                                                <property name="visible">True</property>
                                                <property name="can_focus">True</property>
                                                <property name="receives_default">False</property>
                                                <property name="xalign">0</property>
                                                <property name="draw_indicator">True</property>
                                                <child>
                                                  <object class="GtkLabel" id="label38">
                                                    <property name="visible">True</property>
                                                    <property name="can_focus">False</property>
                                                    <property name="label" translatable="yes">Add additional vertical space of</property>
                                                    <property name="use_markup">True</property>
                                                  </object>
                                                </child>
                                              </object>
                                              <packing>
                                                <property name="left_attach">0</property>
                                                <property name="top_attach">0</property>
                                              </packing>
                                            </child>
                                            <child>
                                              <object class="GtkCheckButton" id="cbAddHorizontalSpace">
                                                <property name="visible">True</property>
                                                <property name="can_focus">True</property>
                                                <property name="receives_default">False</property>
                                                <property name="xalign">0</property>
                                                <property name="draw_indicator">True</property>
                                                <child>
                                                  <object class="GtkLabel" id="label39">
                                                    <property name="visible">True</property>
                                                    <property name="can_focus">False</property>
                                                    <property name="label" translatable="yes">Add additional horizontal space of</property>
                                                    <property name="use_markup">True</property>
                                                    <property name="ellipsize">end</property>
                                                  </object>
                                                </child>
                                              </object>
                                              <packing>
                                                <property name="left_attach">0</property>
                                                <property name="top_attach">1</property>
                                              </packing>
                                            </child>
                                            <child>
                                              <object class="GtkSpinButton" id="spAddVerticalSpace">
                                                <property name="visible">True</property>
                                                <property name="can_focus">True</property>
                                                <property name="adjustment">adjustmentVerticalSpace</property>
                                              </object>
                                              <packing>
                                                <property name="left_attach">1</property>
                                                <property name="top_attach">0</property>
                                              </packing>
                                            </child>
                                            <child>
                                              <object class="GtkSpinButton" id="spAddHorizontalSpace">
                                                <property name="visible">True</property>
                                                <property name="can_focus">True</property>
                                                <property name="adjustment">adjustmentHorizontalSpace</property>
                                              </object>
                                              <packing>
                                                <property name="left_attach">1</property>
                                                <property name="top_attach">1</property>
                                              </packing>
                                            </child>
                                            <child>
                                              <object class="GtkLabel" id="sid124">
                                                <property name="visible">True</property>
                                                <property name="can_focus">False</property>
                                                <property name="label" translatable="yes">pixels</property>
                                              </object>
                                              <packing>
                                                <property name="left_attach">2</property>
                                                <property name="top_attach">0</property>
                                              </packing>
                                            </child>
                                            <child>
                                              <object class="GtkLabel" id="sid125">
                                                <property name="visible">True</property>
                                                <property name="can_focus">False</property>
                                                <property name="label" translatable="yes">pixels</property>
                                              </object>
                                              <packing>
                                                <property name="left_attach">2</property>
                                                <property name="top_attach">1</property>
                                              </packing>
                                            </child>
                                          </object>
                                          <packing>
                                            <property name="expand">False</property>
                                            <property name="fill">True</property>
                                            <property name="position">1</property>
                                          </packing>
                                        </child>
                                      </object>
                                    </child>
                                  </object>
                                </child>
                                <child type="label">
                                  <object class="GtkLabel" id="sid126">
                                    <property name="visible">True</property>
                                    <property name="can_focus">False</property>
                                    <property name="label" translatable="yes">Scrolling outside the page</property>
                                  </object>
                                </child>
                              </object>
                              <packing>
                                <property name="expand">False</property>
                                <property name="fill">True</property>
                                <property name="position">0</property>
                              </packing>
                            </child>
                            <child>
                              <object class="GtkFrame" id="sid127">
                                <property name="visible">True</property>
                                <property name="can_focus">False</property>
                                <property name="label_xalign">0.0099999997764825821</property>
                                <child>
                                  <object class="GtkAlignment" id="sid128">
                                    <property name="visible">True</property>
                                    <property name="can_focus">False</property>
                                    <property name="bottom_padding">8</property>
                                    <property name="left_padding">12</property>
                                    <property name="right_padding">12</property>
                                    <child>
                                      <object class="GtkGrid" id="grid4">
                                        <property name="visible">True</property>
                                        <property name="can_focus">False</property>
                                        <property name="column_spacing">5</property>
                                        <child>
                                          <object class="GtkLabel" id="label58a">
                                            <property name="visible">True</property>
                                            <property name="can_focus">False</property>
                                            <property name="tooltip_markup" translatable="yes">Offset first page this many pages when &lt;b&gt;Pair Pages&lt;/b&gt; enabled</property>
                                            <property name="label" translatable="yes">First Page Offset </property>
                                          </object>
                                          <packing>
                                            <property name="left_attach">0</property>
                                            <property name="top_attach">0</property>
                                          </packing>
                                        </child>
                                        <child>
                                          <object class="GtkSpinButton" id="spPairsOffset">
                                            <property name="visible">True</property>
                                            <property name="can_focus">True</property>
                                            <property name="tooltip_text" translatable="yes">Usually 0 or 1</property>
                                            <property name="valign">start</property>
                                            <property name="max_width_chars">0</property>
                                            <property name="text" translatable="yes">0</property>
                                            <property name="adjustment">adjustmentPairsOffset</property>
                                            <property name="numeric">True</property>
                                            <property name="update_policy">if-valid</property>
                                          </object>
                                          <packing>
                                            <property name="left_attach">1</property>
                                            <property name="top_attach">0</property>
                                          </packing>
                                        </child>
                                      </object>
                                    </child>
                                  </object>
                                </child>
                                <child type="label">
                                  <object class="GtkLabel" id="sid129">
                                    <property name="visible">True</property>
                                    <property name="can_focus">False</property>
                                    <property name="label" translatable="yes">Paired Pages</property>
                                  </object>
                                </child>
                              </object>
                              <packing>
                                <property name="expand">False</property>
                                <property name="fill">True</property>
                                <property name="position">2</property>
                              </packing>
                            </child>
                            <child>
                              <object class="GtkFrame" id="sid130">
                                <property name="visible">True</property>
                                <property name="can_focus">False</property>
                                <property name="label_xalign">0.0099999997764825821</property>
                                <child>
                                  <object class="GtkAlignment" id="sid131">
                                    <property name="visible">True</property>
                                    <property name="can_focus">False</property>
                                    <property name="bottom_padding">8</property>
                                    <property name="left_padding">12</property>
                                    <property name="right_padding">12</property>
                                    <child>
                                      <object class="GtkGrid" id="sid132">
                                        <property name="visible">True</property>
                                        <property name="can_focus">False</property>
                                        <property name="row_spacing">5</property>
                                        <property name="column_spacing">5</property>
                                        <child>
                                          <object class="GtkLabel" id="lbSnapRotationTolerance">
                                            <property name="visible">True</property>
                                            <property name="can_focus">False</property>
                                            <property name="label" translatable="yes">Rotation snapping tolerance</property>
                                            <property name="xalign">0</property>
                                          </object>
                                          <packing>
                                            <property name="left_attach">0</property>
                                            <property name="top_attach">0</property>
                                          </packing>
                                        </child>
                                        <child>
                                          <object class="GtkLabel" id="lbSnapGridTolerance">
                                            <property name="visible">True</property>
                                            <property name="can_focus">False</property>
                                            <property name="label" translatable="yes">Grid snapping tolerance</property>
                                            <property name="xalign">0</property>
                                          </object>
                                          <packing>
                                            <property name="left_attach">0</property>
                                            <property name="top_attach">1</property>
                                          </packing>
                                        </child>
                                        <child>
                                          <object class="GtkSpinButton" id="spSnapRotationTolerance">
                                            <property name="visible">True</property>
                                            <property name="can_focus">True</property>
                                            <property name="text" translatable="yes">0,20</property>
                                            <property name="adjustment">adjustmentSnapRotationTolerance</property>
                                            <property name="climb_rate">0.050000000000000003</property>
                                            <property name="digits">2</property>
                                            <property name="value">0.20000000000000001</property>
                                          </object>
                                          <packing>
                                            <property name="left_attach">1</property>
                                            <property name="top_attach">0</property>
                                          </packing>
                                        </child>
                                        <child>
                                          <object class="GtkSpinButton" id="spSnapGridTolerance">
                                            <property name="visible">True</property>
                                            <property name="can_focus">True</property>
                                            <property name="text" translatable="yes">0,25</property>
                                            <property name="adjustment">adjustmentSnapGridTolerance</property>
                                            <property name="climb_rate">0.050000000000000003</property>
                                            <property name="digits">2</property>
                                            <property name="value">0.25</property>
                                          </object>
                                          <packing>
                                            <property name="left_attach">1</property>
                                            <property name="top_attach">1</property>
                                          </packing>
                                        </child>
                                      </object>
                                    </child>
                                  </object>
                                </child>
                                <child type="label">
                                  <object class="GtkLabel" id="sid133">
                                    <property name="visible">True</property>
                                    <property name="can_focus">False</property>
                                    <property name="label" translatable="yes">Snapping</property>
                                  </object>
                                </child>
                              </object>
                              <packing>
                                <property name="expand">False</property>
                                <property name="fill">True</property>
                                <property name="position">3</property>
                              </packing>
                            </child>
                            <child>
                              <object class="GtkFrame" id="sid1">
                                <property name="visible">True</property>
                                <property name="can_focus">False</property>
                                <property name="label_xalign">0.0099999997764825821</property>
                                <child>
                                  <object class="GtkAlignment" id="sid2">
                                    <property name="visible">True</property>
                                    <property name="can_focus">False</property>
                                    <property name="bottom_padding">8</property>
                                    <property name="left_padding">12</property>
                                    <property name="right_padding">12</property>
                                    <child>
                                      <object class="GtkGrid" id="grid6">
                                        <property name="visible">True</property>
                                        <property name="can_focus">False</property>
                                        <property name="column_spacing">5</property>
                                        <child>
                                          <object class="GtkCheckButton" id="cbDrawDirModsEnabled">
                                            <property name="label" translatable="yes">Enable  with determination radius of </property>
                                            <property name="visible">True</property>
                                            <property name="can_focus">True</property>
                                            <property name="receives_default">False</property>
                                            <property name="tooltip_markup" translatable="yes">Drag LEFT from start point acts like shift key is being held.
Drag UP acts as if Control key is being held.

Determination Radius: Radius at which modifiers will lock in until finished drawing.

&lt;i&gt;Useful for operating without keyboard.&lt;/i&gt;</property>
                                            <property name="xalign">0</property>
                                            <property name="draw_indicator">True</property>
                                          </object>
                                          <packing>
                                            <property name="left_attach">0</property>
                                            <property name="top_attach">0</property>
                                          </packing>
                                        </child>
                                        <child>
                                          <object class="GtkSpinButton" id="spDrawDirModsRadius">
                                            <property name="visible">True</property>
                                            <property name="can_focus">True</property>
                                            <property name="valign">start</property>
                                            <property name="max_width_chars">0</property>
                                            <property name="text" translatable="yes">0</property>
                                            <property name="adjustment">adjustmentDrawDirModRadius</property>
                                            <property name="numeric">True</property>
                                            <property name="update_policy">if-valid</property>
                                            <property name="value">50</property>
                                          </object>
                                          <packing>
                                            <property name="left_attach">1</property>
                                            <property name="top_attach">0</property>
                                          </packing>
                                        </child>
                                        <child>
                                          <object class="GtkLabel" id="sid4">
                                            <property name="visible">True</property>
                                            <property name="can_focus">False</property>
                                            <property name="label" translatable="yes">pixels</property>
                                          </object>
                                          <packing>
                                            <property name="left_attach">2</property>
                                            <property name="top_attach">0</property>
                                          </packing>
                                        </child>
                                      </object>
                                    </child>
                                  </object>
                                </child>
                                <child type="label">
                                  <object class="GtkLabel" id="sid3">
                                    <property name="visible">True</property>
                                    <property name="can_focus">False</property>
<<<<<<< HEAD
                                    <property name="label" translatable="yes">Drawing Tools - Set Modifiers by Draw Direction (Experimental)</property>
                                  </object>
                                </child>
                              </object>
                              <packing>
                                <property name="expand">False</property>
                                <property name="fill">True</property>
                                <property name="position">4</property>
                              </packing>
                            </child>
                            <child>
                              <object class="GtkFrame" id="sid5">
                                <property name="visible">True</property>
                                <property name="can_focus">False</property>
                                <property name="label_xalign">0.0099999997764825821</property>
                                <child>
                                  <object class="GtkAlignment" id="sid6">
                                    <property name="visible">True</property>
                                    <property name="can_focus">False</property>
                                    <property name="bottom_padding">8</property>
                                    <property name="left_padding">12</property>
                                    <property name="right_padding">12</property>
                                    <child>
                                      <object class="GtkBox">
                                        <property name="visible">True</property>
                                        <property name="can_focus">False</property>
                                        <property name="orientation">vertical</property>
                                        <child>
                                          <object class="GtkLabel">
                                            <property name="visible">True</property>
                                            <property name="can_focus">False</property>
                                            <property name="label" translatable="yes">This is an experimental feature! Use it with care. </property>
                                            <property name="xalign">0</property>
                                          </object>
                                          <packing>
                                            <property name="expand">False</property>
                                            <property name="fill">True</property>
                                            <property name="position">0</property>
                                          </packing>
                                        </child>
                                        <child>
                                          <object class="GtkGrid" id="grid7">
                                            <property name="visible">True</property>
                                            <property name="can_focus">False</property>
                                            <child>
                                              <object class="GtkCheckButton" id="cbNewInputSystem">
                                                <property name="label" translatable="yes">Enable new input system (Requires restart)</property>
                                                <property name="visible">True</property>
                                                <property name="can_focus">True</property>
                                                <property name="receives_default">False</property>
                                                <property name="tooltip_markup" translatable="yes">Drag LEFT from start point acts like shift key is being held.
Drag UP acts as if Control key is being held.

Determination Radius: Radius at which modifiers will lock in until finished drawing.

&lt;i&gt;Useful for operating without keyboard.&lt;/i&gt;</property>
                                                <property name="xalign">0</property>
                                                <property name="draw_indicator">True</property>
                                              </object>
                                              <packing>
                                                <property name="left_attach">0</property>
                                                <property name="top_attach">0</property>
                                              </packing>
                                            </child>
                                            <child>
                                              <object class="GtkCheckButton" id="cbNewInputSystemTPCButton">
                                                <property name="visible">True</property>
                                                <property name="can_focus">True</property>
                                                <property name="receives_default">False</property>
                                                <property name="tooltip_markup" translatable="yes">Drag LEFT from start point acts like shift key is being held.
Drag UP acts as if Control key is being held.

Determination Radius: Radius at which modifiers will lock in until finished drawing.

&lt;i&gt;Useful for operating without keyboard.&lt;/i&gt;</property>
                                                <property name="xalign">0</property>
                                                <property name="draw_indicator">True</property>
                                                <child>
                                                  <object class="GtkLabel">
                                                    <property name="visible">True</property>
                                                    <property name="can_focus">False</property>
                                                    <property name="label" translatable="yes">TabletPCButton enabled</property>
                                                    <property name="use_markup">True</property>
                                                    <property name="wrap">True</property>
                                                  </object>
                                                </child>
                                              </object>
                                              <packing>
                                                <property name="left_attach">0</property>
                                                <property name="top_attach">1</property>
                                              </packing>
                                            </child>
                                            <child>
                                              <object class="GtkLabel">
                                                <property name="visible">True</property>
                                                <property name="can_focus">False</property>
                                                <property name="margin_left">25</property>
                                                <property name="label" translatable="yes">&lt;i&gt;Check this if&lt;/i&gt; "&lt;tt&gt;xsetwacom get *deviceId* TabletPCButton&lt;/tt&gt;" &lt;i&gt;returns&lt;/i&gt; "&lt;tt&gt;on&lt;/tt&gt;"&lt;i&gt;.&lt;/i&gt;</property>
                                                <property name="use_markup">True</property>
                                              </object>
                                              <packing>
                                                <property name="left_attach">0</property>
                                                <property name="top_attach">2</property>
                                              </packing>
                                            </child>
                                          </object>
                                          <packing>
                                            <property name="expand">False</property>
                                            <property name="fill">True</property>
                                            <property name="position">1</property>
                                          </packing>
                                        </child>
                                      </object>
                                    </child>
                                  </object>
                                </child>
                                <child type="label">
                                  <object class="GtkLabel" id="sid8">
                                    <property name="visible">True</property>
                                    <property name="can_focus">False</property>
                                    <property name="label" translatable="yes">Input System</property>
=======
                                    <property name="label" translatable="yes">Drawing Tools - Set Modifiers by Draw Direction ( Experimental )</property>
>>>>>>> 229809eb
                                  </object>
                                </child>
                              </object>
                              <packing>
                                <property name="expand">False</property>
                                <property name="fill">True</property>
                                <property name="position">5</property>
                              </packing>
                            </child>
                            <child>
                              <object class="GtkFrame" id="sid5">
                                <property name="visible">True</property>
                                <property name="can_focus">False</property>
                                <property name="label_xalign">0.0099999997764825821</property>
                                <child>
                                  <object class="GtkAlignment" id="sid6">
                                    <property name="visible">True</property>
                                    <property name="can_focus">False</property>
                                    <property name="bottom_padding">8</property>
                                    <property name="left_padding">12</property>
                                    <property name="right_padding">12</property>
                                    <child>
                                      <object class="GtkGrid" id="grid7">
                                        <property name="visible">True</property>
                                        <property name="can_focus">False</property>
                                        <property name="column_spacing">5</property>
                                        <child>
                                          <object class="GtkCheckButton" id="cbStrokeFilterEnabled">
                                            <property name="label" translatable="yes">Enable  Stroke Filter</property>
                                            <property name="visible">True</property>
                                            <property name="can_focus">True</property>
                                            <property name="receives_default">False</property>
                                            <property name="tooltip_markup" translatable="yes">Ignore inputs of short time and length unless it comes in short succession.</property>
                                            <property name="xalign">0</property>
                                            <property name="draw_indicator">True</property>
                                          </object>
                                          <packing>
                                            <property name="left_attach">0</property>
                                            <property name="top_attach">0</property>
                                          </packing>
                                        </child>
                                        <child>
                                          <object class="GtkLabel" id="sid7">
                                            <property name="visible">True</property>
                                            <property name="can_focus">False</property>
                                            <property name="label" translatable="yes">Ignore Time ( ms)</property>
                                            <property name="angle">0.029999999999999999</property>
                                          </object>
                                          <packing>
                                            <property name="left_attach">2</property>
                                            <property name="top_attach">0</property>
                                          </packing>
                                        </child>
                                        <child>
                                          <object class="GtkSpinButton" id="spStrokeIgnoreTime">
                                            <property name="visible">True</property>
                                            <property name="can_focus">True</property>
                                            <property name="tooltip_markup" translatable="yes">How short (time)  AND...

&lt;i&gt;Recommended: 200ms&lt;/i&gt;</property>
                                            <property name="valign">start</property>
                                            <property name="max_width_chars">0</property>
                                            <property name="text" translatable="yes">50</property>
                                            <property name="adjustment">adjustmentStrokeIgnoreTime</property>
                                            <property name="numeric">True</property>
                                            <property name="update_policy">if-valid</property>
                                            <property name="value">50</property>
                                          </object>
                                          <packing>
                                            <property name="left_attach">2</property>
                                            <property name="top_attach">1</property>
                                          </packing>
                                        </child>
                                        <child>
                                          <object class="GtkSpinButton" id="spStrokeIgnorePoints">
                                            <property name="visible">True</property>
                                            <property name="can_focus">True</property>
                                            <property name="tooltip_markup" translatable="yes">How short (length in points)  of the stroke  AND...

&lt;i&gt;Recommended: 8 points&lt;/i&gt;</property>
                                            <property name="valign">start</property>
                                            <property name="max_width_chars">0</property>
                                            <property name="text" translatable="yes">8</property>
                                            <property name="adjustment">adjustmentStrokeIgnorePoints</property>
                                            <property name="numeric">True</property>
                                            <property name="update_policy">if-valid</property>
                                            <property name="value">8</property>
                                          </object>
                                          <packing>
                                            <property name="left_attach">3</property>
                                            <property name="top_attach">1</property>
                                          </packing>
                                        </child>
                                        <child>
                                          <object class="GtkLabel" id="sid9">
                                            <property name="visible">True</property>
                                            <property name="can_focus">False</property>
                                            <property name="label" translatable="yes">Max Length (points)</property>
                                          </object>
                                          <packing>
                                            <property name="left_attach">3</property>
                                            <property name="top_attach">0</property>
                                          </packing>
                                        </child>
                                        <child>
                                          <object class="GtkLabel" id="sid157">
                                            <property name="visible">True</property>
                                            <property name="can_focus">False</property>
                                            <property name="label" translatable="yes">Successive (ms)</property>
                                          </object>
                                          <packing>
                                            <property name="left_attach">4</property>
                                            <property name="top_attach">0</property>
                                          </packing>
                                        </child>
                                        <child>
                                          <object class="GtkSpinButton" id="spStrokeSuccessiveTime">
                                            <property name="visible">True</property>
                                            <property name="can_focus">True</property>
                                            <property name="tooltip_markup" translatable="yes">... AND How much time must have passed since last stroke.

&lt;i&gt;Recommended: 500ms&lt;/i&gt;</property>
                                            <property name="valign">start</property>
                                            <property name="max_width_chars">0</property>
                                            <property name="text" translatable="yes">8</property>
                                            <property name="adjustment">adjustmentStrokeSuccessiveTime</property>
                                            <property name="numeric">True</property>
                                            <property name="update_policy">if-valid</property>
                                            <property name="value">500</property>
                                          </object>
                                          <packing>
                                            <property name="left_attach">4</property>
                                            <property name="top_attach">1</property>
                                          </packing>
                                        </child>
                                        <child>
                                          <object class="GtkCheckButton" id="cbdoActionOnStrokeFiltered">
                                            <property name="label" translatable="yes">Select on quick tap.</property>
                                            <property name="visible">True</property>
                                            <property name="can_focus">True</property>
                                            <property name="receives_default">False</property>
                                            <property name="tooltip_markup" translatable="yes">On quick tap select object.</property>
                                            <property name="xalign">0</property>
                                            <property name="draw_indicator">True</property>
                                          </object>
                                          <packing>
                                            <property name="left_attach">0</property>
                                            <property name="top_attach">1</property>
                                          </packing>
                                        </child>
                                        <child>
                                          <object class="GtkLabel" id="label1">
                                            <property name="visible">True</property>
                                            <property name="can_focus">False</property>
                                            <property name="tooltip_text" translatable="yes">All three conditions must be met before stroke is ignored.
It must be short in time and length and we can't have ignored another stroke recently.</property>
                                            <property name="label" translatable="yes">         Settings:     </property>
                                          </object>
                                          <packing>
                                            <property name="left_attach">1</property>
                                            <property name="top_attach">0</property>
                                          </packing>
                                        </child>
                                        <child>
                                          <placeholder/>
                                        </child>
                                      </object>
                                    </child>
                                  </object>
                                </child>
                                <child type="label">
                                  <object class="GtkLabel" id="sid8">
                                    <property name="visible">True</property>
                                    <property name="can_focus">False</property>
                                    <property name="label" translatable="yes">Stroke Filter - w/ try quick Select ( Experimental )</property>
                                  </object>
                                </child>
                              </object>
                              <packing>
                                <property name="expand">False</property>
                                <property name="fill">True</property>
                                <property name="position">6</property>
                              </packing>
                            </child>
                          </object>
                        </child>
                      </object>
                    </child>
                  </object>
                  <packing>
                    <property name="expand">True</property>
                    <property name="fill">True</property>
                    <property name="position">0</property>
                  </packing>
                </child>
              </object>
              <packing>
                <property name="position">6</property>
              </packing>
            </child>
            <child type="tab">
              <object class="GtkLabel" id="drawingAreaTabLabel">
                <property name="visible">True</property>
                <property name="can_focus">False</property>
                <property name="label" translatable="yes">Drawing Area</property>
              </object>
              <packing>
                <property name="position">6</property>
                <property name="tab_fill">False</property>
              </packing>
            </child>
            <child>
              <object class="GtkBox" id="defaultTabBox">
                <property name="visible">True</property>
                <property name="can_focus">False</property>
                <property name="orientation">vertical</property>
                <child>
                  <object class="GtkScrolledWindow" id="sid134">
                    <property name="visible">True</property>
                    <property name="can_focus">True</property>
                    <property name="hscrollbar_policy">never</property>
                    <property name="min_content_height">500</property>
                    <child>
                      <object class="GtkViewport" id="sid135">
                        <property name="visible">True</property>
                        <property name="can_focus">False</property>
                        <property name="shadow_type">none</property>
                        <child>
                          <object class="GtkBox" id="sid136">
                            <property name="visible">True</property>
                            <property name="can_focus">False</property>
                            <property name="orientation">vertical</property>
                            <child>
                              <object class="GtkFrame" id="sid137">
                                <property name="visible">True</property>
                                <property name="can_focus">False</property>
                                <property name="margin_top">5</property>
                                <property name="label_xalign">0.0099999997764825821</property>
                                <child>
                                  <object class="GtkAlignment" id="sid138">
                                    <property name="visible">True</property>
                                    <property name="can_focus">False</property>
                                    <property name="bottom_padding">8</property>
                                    <property name="left_padding">12</property>
                                    <property name="right_padding">12</property>
                                    <child>
                                      <object class="GtkBox" id="sid139">
                                        <property name="visible">True</property>
                                        <property name="can_focus">False</property>
                                        <property name="orientation">vertical</property>
                                        <child>
                                          <object class="GtkLabel" id="label9">
                                            <property name="visible">True</property>
                                            <property name="can_focus">False</property>
                                            <property name="label" translatable="yes">&lt;i&gt;Select the tool and Settings if you press the Default Button.&lt;/i&gt;</property>
                                            <property name="use_markup">True</property>
                                            <property name="width_chars">85</property>
                                            <property name="max_width_chars">85</property>
                                            <property name="xalign">0</property>
                                          </object>
                                          <packing>
                                            <property name="expand">False</property>
                                            <property name="fill">True</property>
                                            <property name="padding">5</property>
                                            <property name="position">0</property>
                                          </packing>
                                        </child>
                                        <child>
                                          <object class="GtkBox" id="hboxDefault">
                                            <property name="visible">True</property>
                                            <property name="can_focus">False</property>
                                            <child>
                                              <placeholder/>
                                            </child>
                                          </object>
                                          <packing>
                                            <property name="expand">False</property>
                                            <property name="fill">True</property>
                                            <property name="position">1</property>
                                          </packing>
                                        </child>
                                        <child>
                                          <placeholder/>
                                        </child>
                                      </object>
                                    </child>
                                  </object>
                                </child>
                                <child type="label">
                                  <object class="GtkBox" id="box1">
                                    <property name="visible">True</property>
                                    <property name="can_focus">False</property>
                                    <child>
                                      <object class="GtkImage" id="image2">
                                        <property name="visible">True</property>
                                        <property name="can_focus">False</property>
                                        <property name="pixbuf">pixmaps/default.svg</property>
                                      </object>
                                      <packing>
                                        <property name="expand">False</property>
                                        <property name="fill">True</property>
                                        <property name="position">0</property>
                                      </packing>
                                    </child>
                                    <child>
                                      <object class="GtkLabel" id="label8">
                                        <property name="visible">True</property>
                                        <property name="can_focus">False</property>
                                        <property name="label" translatable="yes">&lt;b&gt;Default&lt;/b&gt;</property>
                                        <property name="use_markup">True</property>
                                      </object>
                                      <packing>
                                        <property name="expand">False</property>
                                        <property name="fill">True</property>
                                        <property name="padding">5</property>
                                        <property name="position">1</property>
                                      </packing>
                                    </child>
                                  </object>
                                </child>
                              </object>
                              <packing>
                                <property name="expand">False</property>
                                <property name="fill">True</property>
                                <property name="position">0</property>
                              </packing>
                            </child>
                          </object>
                        </child>
                      </object>
                    </child>
                  </object>
                  <packing>
                    <property name="expand">True</property>
                    <property name="fill">True</property>
                    <property name="position">0</property>
                  </packing>
                </child>
              </object>
              <packing>
                <property name="position">7</property>
              </packing>
            </child>
            <child type="tab">
              <object class="GtkLabel" id="defaultTabLabel">
                <property name="visible">True</property>
                <property name="can_focus">False</property>
                <property name="label" translatable="yes">Defaults</property>
              </object>
              <packing>
                <property name="position">7</property>
                <property name="tab_fill">False</property>
              </packing>
            </child>
            <child>
              <object class="GtkBox" id="audioRecordingTabBox">
                <property name="visible">True</property>
                <property name="can_focus">False</property>
                <property name="orientation">vertical</property>
                <child>
                  <object class="GtkScrolledWindow" id="sid140">
                    <property name="visible">True</property>
                    <property name="can_focus">True</property>
                    <property name="hscrollbar_policy">never</property>
                    <property name="min_content_height">500</property>
                    <child>
                      <object class="GtkViewport" id="sid141">
                        <property name="visible">True</property>
                        <property name="can_focus">False</property>
                        <property name="shadow_type">none</property>
                        <child>
                          <object class="GtkBox" id="sid142">
                            <property name="visible">True</property>
                            <property name="can_focus">False</property>
                            <property name="orientation">vertical</property>
                            <child>
                              <object class="GtkFrame" id="sid143">
                                <property name="visible">True</property>
                                <property name="can_focus">False</property>
                                <property name="margin_top">5</property>
                                <property name="label_xalign">0.0099999997764825821</property>
                                <child>
                                  <object class="GtkAlignment" id="sid144">
                                    <property name="visible">True</property>
                                    <property name="can_focus">False</property>
                                    <property name="bottom_padding">8</property>
                                    <property name="left_padding">12</property>
                                    <property name="right_padding">12</property>
                                    <child>
                                      <object class="GtkBox" id="sid145">
                                        <property name="visible">True</property>
                                        <property name="can_focus">False</property>
                                        <property name="orientation">vertical</property>
                                        <child>
                                          <object class="GtkLabel" id="label45">
                                            <property name="visible">True</property>
                                            <property name="can_focus">False</property>
                                            <property name="label" translatable="yes">&lt;i&gt;Audio recordings are currently stored in a separate folder and referenced from the journal.&lt;/i&gt;</property>
                                            <property name="use_markup">True</property>
                                            <property name="width_chars">85</property>
                                            <property name="max_width_chars">85</property>
                                            <property name="xalign">0</property>
                                          </object>
                                          <packing>
                                            <property name="expand">False</property>
                                            <property name="fill">True</property>
                                            <property name="position">0</property>
                                          </packing>
                                        </child>
                                        <child>
                                          <object class="GtkGrid" id="grid1">
                                            <property name="visible">True</property>
                                            <property name="can_focus">False</property>
                                            <property name="row_spacing">10</property>
                                            <property name="column_spacing">10</property>
                                            <child>
                                              <object class="GtkLabel" id="label46">
                                                <property name="visible">True</property>
                                                <property name="can_focus">False</property>
                                                <property name="label" translatable="yes">Storage Folder</property>
                                                <property name="xalign">0</property>
                                              </object>
                                              <packing>
                                                <property name="left_attach">0</property>
                                                <property name="top_attach">0</property>
                                              </packing>
                                            </child>
                                            <child>
                                              <object class="GtkFileChooserButton" id="fcAudioPath">
                                                <property name="visible">True</property>
                                                <property name="can_focus">False</property>
                                                <property name="hexpand">True</property>
                                                <property name="action">select-folder</property>
                                                <property name="title" translatable="yes">Select Folder</property>
                                              </object>
                                              <packing>
                                                <property name="left_attach">1</property>
                                                <property name="top_attach">0</property>
                                              </packing>
                                            </child>
                                          </object>
                                          <packing>
                                            <property name="expand">False</property>
                                            <property name="fill">True</property>
                                            <property name="position">1</property>
                                          </packing>
                                        </child>
                                      </object>
                                    </child>
                                  </object>
                                </child>
                                <child type="label">
                                  <object class="GtkLabel" id="sid146">
                                    <property name="visible">True</property>
                                    <property name="can_focus">False</property>
                                    <property name="label" translatable="yes">Storage Folder</property>
                                  </object>
                                </child>
                              </object>
                              <packing>
                                <property name="expand">False</property>
                                <property name="fill">True</property>
                                <property name="position">0</property>
                              </packing>
                            </child>
                            <child>
                              <object class="GtkFrame" id="sid147">
                                <property name="visible">True</property>
                                <property name="can_focus">False</property>
                                <property name="label_xalign">0.0099999997764825821</property>
                                <child>
                                  <object class="GtkAlignment" id="sid148">
                                    <property name="visible">True</property>
                                    <property name="can_focus">False</property>
                                    <property name="bottom_padding">8</property>
                                    <property name="left_padding">12</property>
                                    <property name="right_padding">12</property>
                                    <child>
                                      <object class="GtkBox" id="sid149">
                                        <property name="visible">True</property>
                                        <property name="can_focus">False</property>
                                        <property name="orientation">vertical</property>
                                        <child>
                                          <object class="GtkLabel" id="sid150">
                                            <property name="visible">True</property>
                                            <property name="can_focus">False</property>
                                            <property name="label" translatable="yes">&lt;i&gt;Specify the audio devices used for recording and playback of audio attachments. 
If available select &lt;small&gt;&lt;tt&gt;pulse&lt;/tt&gt;&lt;/small&gt; as input / output device.&lt;/i&gt;</property>
                                            <property name="use_markup">True</property>
                                            <property name="wrap">True</property>
                                            <property name="width_chars">85</property>
                                            <property name="max_width_chars">85</property>
                                            <property name="xalign">0</property>
                                          </object>
                                          <packing>
                                            <property name="expand">False</property>
                                            <property name="fill">True</property>
                                            <property name="position">0</property>
                                          </packing>
                                        </child>
                                        <child>
                                          <object class="GtkGrid" id="grid5">
                                            <property name="visible">True</property>
                                            <property name="can_focus">False</property>
                                            <property name="row_spacing">10</property>
                                            <property name="column_spacing">10</property>
                                            <child>
                                              <object class="GtkLabel" id="label36">
                                                <property name="visible">True</property>
                                                <property name="can_focus">False</property>
                                                <property name="label" translatable="yes">Input Device</property>
                                                <property name="xalign">0</property>
                                              </object>
                                              <packing>
                                                <property name="left_attach">0</property>
                                                <property name="top_attach">0</property>
                                              </packing>
                                            </child>
                                            <child>
                                              <object class="GtkComboBoxText" id="cbAudioInputDevice">
                                                <property name="visible">True</property>
                                                <property name="can_focus">False</property>
                                              </object>
                                              <packing>
                                                <property name="left_attach">1</property>
                                                <property name="top_attach">0</property>
                                              </packing>
                                            </child>
                                            <child>
                                              <object class="GtkLabel" id="label58">
                                                <property name="visible">True</property>
                                                <property name="can_focus">False</property>
                                                <property name="label" translatable="yes">Output Device</property>
                                                <property name="xalign">0</property>
                                              </object>
                                              <packing>
                                                <property name="left_attach">0</property>
                                                <property name="top_attach">1</property>
                                              </packing>
                                            </child>
                                            <child>
                                              <object class="GtkComboBoxText" id="cbAudioOutputDevice">
                                                <property name="visible">True</property>
                                                <property name="can_focus">False</property>
                                              </object>
                                              <packing>
                                                <property name="left_attach">1</property>
                                                <property name="top_attach">1</property>
                                              </packing>
                                            </child>
                                          </object>
                                          <packing>
                                            <property name="expand">False</property>
                                            <property name="fill">True</property>
                                            <property name="position">1</property>
                                          </packing>
                                        </child>
                                      </object>
                                    </child>
                                  </object>
                                </child>
                                <child type="label">
                                  <object class="GtkLabel" id="sid151">
                                    <property name="visible">True</property>
                                    <property name="can_focus">False</property>
                                    <property name="label" translatable="yes">Audio Devices</property>
                                  </object>
                                </child>
                              </object>
                              <packing>
                                <property name="expand">False</property>
                                <property name="fill">True</property>
                                <property name="position">1</property>
                              </packing>
                            </child>
                            <child>
                              <object class="GtkFrame" id="sid152">
                                <property name="visible">True</property>
                                <property name="can_focus">False</property>
                                <property name="label_xalign">0.0099999997764825821</property>
                                <child>
                                  <object class="GtkAlignment" id="sid153">
                                    <property name="visible">True</property>
                                    <property name="can_focus">False</property>
                                    <property name="bottom_padding">8</property>
                                    <property name="left_padding">12</property>
                                    <property name="right_padding">12</property>
                                    <child>
                                      <object class="GtkGrid" id="sid154">
                                        <property name="visible">True</property>
                                        <property name="can_focus">False</property>
                                        <property name="row_spacing">10</property>
                                        <property name="column_spacing">10</property>
                                        <child>
                                          <object class="GtkLabel" id="label59">
                                            <property name="visible">True</property>
                                            <property name="can_focus">False</property>
                                            <property name="label" translatable="yes">Sample Rate</property>
                                            <property name="xalign">0</property>
                                          </object>
                                          <packing>
                                            <property name="left_attach">0</property>
                                            <property name="top_attach">0</property>
                                          </packing>
                                        </child>
                                        <child>
                                          <object class="GtkLabel" id="label61">
                                            <property name="visible">True</property>
                                            <property name="can_focus">False</property>
                                            <property name="label" translatable="yes">Gain</property>
                                            <property name="xalign">0</property>
                                          </object>
                                          <packing>
                                            <property name="left_attach">0</property>
                                            <property name="top_attach">1</property>
                                          </packing>
                                        </child>
                                        <child>
                                          <object class="GtkComboBoxText" id="cbAudioSampleRate">
                                            <property name="visible">True</property>
                                            <property name="can_focus">False</property>
                                            <property name="active">0</property>
                                            <items>
                                              <item id="44100">44100 Hz</item>
                                              <item id="91000">91000 Hz</item>
                                              <item id="192000">192000 Hz</item>
                                            </items>
                                          </object>
                                          <packing>
                                            <property name="left_attach">1</property>
                                            <property name="top_attach">0</property>
                                          </packing>
                                        </child>
                                        <child>
                                          <object class="GtkSpinButton" id="spAudioGain">
                                            <property name="visible">True</property>
                                            <property name="can_focus">True</property>
                                            <property name="adjustment">adjustmentAudioGain</property>
                                            <property name="climb_rate">0.10000000000000001</property>
                                            <property name="digits">2</property>
                                            <property name="numeric">True</property>
                                            <property name="value">1</property>
                                          </object>
                                          <packing>
                                            <property name="left_attach">1</property>
                                            <property name="top_attach">1</property>
                                          </packing>
                                        </child>
                                      </object>
                                    </child>
                                  </object>
                                </child>
                                <child type="label">
                                  <object class="GtkLabel" id="sid155">
                                    <property name="visible">True</property>
                                    <property name="can_focus">False</property>
                                    <property name="label" translatable="yes">Recording Quality</property>
                                  </object>
                                </child>
                              </object>
                              <packing>
                                <property name="expand">False</property>
                                <property name="fill">True</property>
                                <property name="position">2</property>
                              </packing>
                            </child>
                            <child>
                              <object class="GtkLabel" id="sid156">
                                <property name="visible">True</property>
                                <property name="can_focus">False</property>
                                <property name="label" translatable="yes">&lt;i&gt;Changes take only effect on new recordings and playbacks.&lt;/i&gt;</property>
                                <property name="use_markup">True</property>
                                <property name="width_chars">85</property>
                                <property name="max_width_chars">85</property>
                                <property name="xalign">0</property>
                              </object>
                              <packing>
                                <property name="expand">False</property>
                                <property name="fill">True</property>
                                <property name="position">3</property>
                              </packing>
                            </child>
                          </object>
                        </child>
                      </object>
                    </child>
                  </object>
                  <packing>
                    <property name="expand">True</property>
                    <property name="fill">True</property>
                    <property name="position">0</property>
                  </packing>
                </child>
              </object>
              <packing>
                <property name="position">8</property>
              </packing>
            </child>
            <child type="tab">
              <object class="GtkLabel" id="audioRecordingTabLabel">
                <property name="visible">True</property>
                <property name="can_focus">False</property>
                <property name="label" translatable="yes">Audio Recording</property>
              </object>
              <packing>
                <property name="position">8</property>
                <property name="tab_fill">False</property>
              </packing>
            </child>
          </object>
          <packing>
            <property name="expand">True</property>
            <property name="fill">True</property>
            <property name="position">1</property>
          </packing>
        </child>
      </object>
    </child>
    <action-widgets>
      <action-widget response="0">btSettingsCancel</action-widget>
      <action-widget response="1">btSettingsOk</action-widget>
    </action-widgets>
  </object>
</interface><|MERGE_RESOLUTION|>--- conflicted
+++ resolved
@@ -106,9 +106,6 @@
     <property name="type_hint">normal</property>
     <property name="gravity">center</property>
     <signal name="close" handler="gtk_widget_hide" swapped="no"/>
-    <child>
-      <placeholder/>
-    </child>
     <child internal-child="vbox">
       <object class="GtkBox" id="dialog-vbox3">
         <property name="visible">True</property>
@@ -2859,11 +2856,9 @@
                                   <object class="GtkLabel" id="sid3">
                                     <property name="visible">True</property>
                                     <property name="can_focus">False</property>
-<<<<<<< HEAD
                                     <property name="label" translatable="yes">Drawing Tools - Set Modifiers by Draw Direction (Experimental)</property>
                                   </object>
                                 </child>
-                              </object>
                               <packing>
                                 <property name="expand">False</property>
                                 <property name="fill">True</property>
@@ -2981,9 +2976,6 @@
                                     <property name="visible">True</property>
                                     <property name="can_focus">False</property>
                                     <property name="label" translatable="yes">Input System</property>
-=======
-                                    <property name="label" translatable="yes">Drawing Tools - Set Modifiers by Draw Direction ( Experimental )</property>
->>>>>>> 229809eb
                                   </object>
                                 </child>
                               </object>
@@ -3168,6 +3160,7 @@
                                 <property name="position">6</property>
                               </packing>
                             </child>
+
                           </object>
                         </child>
                       </object>
