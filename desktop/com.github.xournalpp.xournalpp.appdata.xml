<?xml version="1.0" encoding="UTF-8"?>
<!-- Copyright 2019 Tobias Mueller <tobiasmue@gnome.org>  -->
<component type="desktop">
  <id>com.github.xournalpp.xournalpp</id>
  <translation type="gettext">xournalpp</translation>
  <name>Xournal++</name>
  <summary>Take handwritten notes</summary>
  <summary xml:lang="ca">Preneu notes a mà</summary>
  <summary xml:lang="cs">Dělejte si rukou psané poznámky</summary>
  <summary xml:lang="de">Handnotizen erstellen</summary>
  <summary xml:lang="fr">Prise de notes manuscrites</summary>
  <summary xml:lang="hu">Készítsen kézzel írott jegyzeteket</summary>
  <summary xml:lang="pl">Notatki odręczne</summary>
  <summary xml:lang="ru">Делайте рукописные заметки</summary>
  <summary xml:lang="zh_CN">手写注释工具，可为PDF文件添加各种元素的注释标记</summary>
  <developer_name>Xournalpp Developers</developer_name>
  <description>
    <p>
      Xournal++ is a hand note-taking software written in C++ with the target of
      flexibility, functionality and speed. Stroke recognizer and other parts are
      based on Xournal Code, which you can find at sourceforge. It supports GNU/Linux
      (e.g. Ubuntu, Debian, Arch, SUSE), macOS and Windows. Supports pen input
      from devices such as Wacom Tablets.
    </p>
    <p>
      Xournal++ features:
    </p>
    <ul>
      <li>Supports pressure-sensitive styluses and digital pen tables (e.g. Wacom, Huion, XP Pen, etc. tablets)</li>
      <li>Paper backgrounds for note-taking, scratch paper, or whiteboarding</li>
      <li>Annotate on top of PDFs</li>
      <li>Select text from the background PDF, copy, highlight or underline it or strike it through</li>
      <li>Follow links from the background PDF</li>
      <li>Export to a variety of formats including SVG, PNG and PDF, both from the GUI and command line</li>
      <li>Different drawing tools (e.g. pen, highlighter) and stroke styles (e.g. solid, dotted)</li>
      <li>Shape drawing (line, arrow, circle, rectangle, spline)</li>
      <li>Use the set-square and compass tools for measurements or as a guide for drawing straight lines, circular arcs and radii</li>
      <li>Fill shape functionality</li>
      <li>Shape resizing and rotation</li>
      <li>Rotation and grid snapping for precise alignment of objects</li>
      <li>Input stabilization for smoother writing/drawing</li>
      <li>Text tool for adding text in different fonts, colors, and sizes</li>
      <li>Enhanced support for image insertion</li>
      <li>Eraser with multiple configurations</li>
      <li>LaTeX support (requires a working LaTeX installation) with customizable template and a resizable editor with syntax highlighting</li>
      <li>Sidebar containing page previews with advanced page sorting, PDF bookmarks and layers (can be individually hidden/edited)</li>
      <li>Allows mapping different tools/colors etc. to stylus/mouse buttons</li>
      <li>Customizable toolbar with multiple configurations, e.g. to optimize toolbar for portrait/landscape</li>
      <li>Custom color palette support using the .gpl format</li>
      <li>Page template definitions</li>
      <li>Bug reporting, autosave, and auto backup tools</li>
      <li>Audio recording and playback alongside with handwritten notes</li>
      <li>Multi language support (over 20 languages supported)</li>
      <li>Plugins using Lua scripting</li>
    </ul>

    <p xml:lang="hu">
      A Xournal++ egy kézi jegyzetkészítő szoftver C++ programozási nyelven, a
      rugalmasság, a funkcionalitás és a sebesség céljával. A ütésfelismerő és
      egyéb részek a Xournal kódon alapulnak, amelyet a sourceforge oldalon
      találhat meg. Támogatja a GNU/Linuxot (pl. Ubuntu, Debian, Arch, SUSE),
      macOS-t és Windows. Támogatja a tollbevitelt olyan eszközökről, mint
      a Wacom Tablet.
    </p>
    <p xml:lang="hu">
      A Xournal++ jellemzői:
    </p>
    <ul>
      <li xml:lang="hu">Támogatja a nyomásérzékeny ceruzákat és digitális tollas táblagépeket (pl. Wacom, Huion, XP Pen stb. táblagépek)</li>
      <li xml:lang="hu">Papír hátterek jegyzeteléshez, papírkarcoláshoz vagy táblához</li>
      <li xml:lang="hu">Megjegyzések PDF-fájlokban</li>
      <li xml:lang="hu">Exportálhat különféle formátumokba, beleértve az SVG-fájlként, PNG-fájlként és PDF-fájlként, mind a grafikus felhasználói felületről, mind a parancssorból</li>
      <li xml:lang="hu">Különböző rajzeszközök (pl. toll, kiemelő) és vonásstílusok (pl. tömör, pontozott)</li>
      <li xml:lang="hu">Alakzat rajzolása (vonal, nyíl, kör, téglalap, spline)</li>
      <li xml:lang="hu">Kitöltési alakzat funkció</li>
      <li xml:lang="hu">Alakzat átméretezés és forgatás</li>
      <li xml:lang="hu">Elforgatás és rácspattintással az objektumok pontos igazítása érdekében</li>
      <li xml:lang="hu">Bemeneti stabilizálás a gördülékenyebb írás/rajzolás érdekében</li>
      <li xml:lang="hu">Szöveg eszköz szöveg hozzáadásához különböző betűkészletekkel, színekkel és méretekkel</li>
      <li xml:lang="hu">Továbbfejlesztett támogatás a képbeillesztéshez</li>
      <li xml:lang="hu">Radír többféle beállítással</li>
      <li xml:lang="hu">LaTeX támogatás (működő LaTeX telepítés szükséges) testreszabható sablonnal</li>
      <li xml:lang="hu">Oldalsáv oldal-előnézetekkel, fejlett oldalrendezéssel, PDF-könyvjelzőkkel és rétegekkel (egyenként elrejthető/szerkeszthető)</li>
      <li xml:lang="hu">Lehetővé teszi a különböző eszközök/színek stb. hozzárendelését a ceruzához/egér gombokhoz</li>
      <li xml:lang="hu">Testreszabható eszköztár többféle konfigurációval, pl. az eszköztárat álló/fekvő nézetekhez optimalizálni</li>
      <li xml:lang="hu">Oldalsablon definíciók</li>
      <li xml:lang="hu">Hibajelentési, automatikus mentési és automatikus biztonsági mentési eszközök</li>
      <li xml:lang="hu">Hangfelvétel és lejátszás kézírásos jegyzetekkel</li>
      <li xml:lang="hu">Több nyelv támogatása (több mint 20 nyelv támogatott)</li>
      <li xml:lang="hu">Lua-parancsfájlt használó beépülő modulok</li>
    </ul>

  </description>
  <metadata_license>CC0-1.0</metadata_license>
  <project_license>GPL-2.0</project_license>
  <url type="bugtracker">https://github.com/xournalpp/xournalpp/issues</url>
  <url type="help">https://xournalpp.github.io/community/help/</url>
  <url type="homepage">https://xournalpp.github.io/</url>
  <screenshots>
    <screenshot type="default">
      <image>https://raw.githubusercontent.com/xournalpp/xournalpp-examples/main/appdata/screenshots/note_taking_1600x900.png</image>
    </screenshot>
    <screenshot>
      <image>https://raw.githubusercontent.com/xournalpp/xournalpp-examples/main/appdata/screenshots/pdf_annotation_1600x900.png</image>
    </screenshot>
    <screenshot>
      <image>https://raw.githubusercontent.com/xournalpp/xournalpp-examples/main/appdata/screenshots/LaTeX_with_customized_preamble_1600x900.png</image>
    </screenshot>
  </screenshots>
  <launchable type="desktop-id">com.github.xournalpp.xournalpp.desktop</launchable>
  <provides>
    <id>xournalpp.desktop</id>
    <binary>xournalpp</binary>
    <mediatype>application/x-xojpp</mediatype>
    <mediatype>application/x-xopp</mediatype>
    <mediatype>application/x-xopt</mediatype>
  </provides>
  <update_contact>webmaster_AT_huberulrich.de</update_contact>
  <content_rating type="oars-1.0" />
  <releases>
    <!-- Could be automated more:
	 `git tag -l | grep "^[0-9]*\.[0-9]*\.[0-9]*$`"
    -->
<<<<<<< HEAD
    <release date="2023-08-24" version="1.2.1+dev" />
=======
    <release date="2023-10-08" version="1.2.3~dev" />
    <release date="2023-10-08" version="1.2.2" />
>>>>>>> ee03a0e7
    <release date="2023-08-24" version="1.2.1" />
    <release date="2023-07-29" version="1.2.0" />
    <release date="2022-11-25" version="1.1.3" />
    <release date="2022-10-15" version="1.1.2" />
    <release date="2022-02-13" version="1.1.1" />
    <release date="2021-07-18" version="1.1.0" />
    <release date="2020-12-17" version="1.0.20" />
    <release date="2020-10-21" version="1.0.19" />
    <release date="2020-04-15" version="1.0.18" />
    <release date="2020-02-02" version="1.0.17" />
    <release date="2019-11-10" version="1.0.16" />
    <release date="2019-10-15" version="1.0.15" />
    <release date="2019-10-12" version="1.0.14" />
    <release date="2019-05-26" version="1.0.12" />
    <release date="2019-04-01" version="1.0.10" />
    <release date="2019-02-16" version="1.0.8" />
    <release date="2019-01-19" version="1.0.7" />
    <release date="2018-12-30" version="1.0.5" />
  </releases>
</component><|MERGE_RESOLUTION|>--- conflicted
+++ resolved
@@ -121,12 +121,8 @@
     <!-- Could be automated more:
 	 `git tag -l | grep "^[0-9]*\.[0-9]*\.[0-9]*$`"
     -->
-<<<<<<< HEAD
-    <release date="2023-08-24" version="1.2.1+dev" />
-=======
-    <release date="2023-10-08" version="1.2.3~dev" />
+    <release date="2023-10-08" version="1.2.3+dev" />
     <release date="2023-10-08" version="1.2.2" />
->>>>>>> ee03a0e7
     <release date="2023-08-24" version="1.2.1" />
     <release date="2023-07-29" version="1.2.0" />
     <release date="2022-11-25" version="1.1.3" />
