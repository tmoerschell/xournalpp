--- conflicted
+++ resolved
@@ -117,11 +117,8 @@
     <!-- Could be automated more:
 	 `git tag -l | grep "^[0-9]*\.[0-9]*\.[0-9]*$`"
     -->
-<<<<<<< HEAD
-    <release date="2022-10-15" version="1.1.2+dev" />
-=======
+    <release date="2022-11-25" version="1.1.3+dev" />
     <release date="2022-11-25" version="1.1.3" />
->>>>>>> 2dbd16d2
     <release date="2022-10-15" version="1.1.2" />
     <release date="2022-02-13" version="1.1.1" />
     <release date="2021-07-18" version="1.1.0" />
