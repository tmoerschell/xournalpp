# Changelog

<<<<<<< HEAD
## 1.1.2+dev (Unreleased)
=======
## 1.1.3

* Fixed a crash that occurs when trying to add/edit/test LaTeX if LaTeX is not found (#4334, #4345)
* Fixed a crash that could occur when quitting when using a touchscreen device (#4343, #4373)
* Fixed a bug that closed text fields immediately after creating them with a secondary mouse or stylus button (#3983, #4309)
* Added a setting in the preferences to disable Gtk inertial scrolling, avoiding weird scrolling on some devices (#4013, #4420)
* Linux: added an Ubuntu 22.04 release build (#4411)
>>>>>>> 2dbd16d2

## 1.1.2

Bugfixes from various community contributors.

* Fixed application window being dragged unintentionally when dragging from
  toolbox or menu bars (#3901, #3907).
* Fixed CLI export failures caused by not using the C locale (#3939, #3944).
* Fixed a bug where the Default Tool does not update the tool icon (#3918,
  #3947).
* Fixed a bug where currently editing text boxes would not unfocus when moving
  to a different page (#3765, #4027).
* Fixed stylus/mouse inputs being detected twice for some tools (#4162).
* Fixed a crash that occurs when a plugin calls `app.getDocumentStructure()`
  (#4192, #4196).
* Fixed a memory leak that occurs when using the Stroke Recognizer (#4258).
* Fixed a crash that occurs on some Linux distros when opening a save dialog
  after using the text tool (#4279, #4280).
* Fixed a potential crash in toolbar customization (#4293).
* Fixed a crash that can occur when "Apply Background to All Pages" is undoed
  and then another action is performed (#4139, #4297).
* Fixed PDF Attach Mode settings not loading correctly (#3189, #4228).
* Improved performance of Text Tool rendering by eliminating unnecessary redraws
  (#3810, #4000, #4074, #4135, #4136).
* Improved LaTeX Tool error message when running inside Flatpak by providing
  steps on how to install the TeXLive extension (#3996, #4259).
* Windows: fixed a crash in the installer (#4041, #4062).
* macOS: changed the way the Xournal++ is launched to avoid some potential
  issues (#4087, #4090, #4287).
* Linux: fixed linker errors associated with backtrace library (#3817, #3819).

## 1.1.1

Bugfixes from various community contributors.

* Added `Minimal Top` and `Minimal Side` default toolbar layouts.
* Added code to use GTK dark theme variant on startup if "Use Dark Theme" is
  enabled in Preferences (#2771).
* Improved Ctrl+Scroll zooming (#3358).
* Improved behavior of stroke recognizer when a stroke is recognized as a line
  (#3279, #3285).
* Changed "Content" tab in sidebar to be hidden instead of disabled if no PDF
  outline is available (#3359).
* Changed panning behavior when an object is selected (#2893, #3776)
  * The panning speed scales linearly up to some maximum multiplier,
    configurable in Preferences under `View > Selection Edge Panning`.
  * This fixes the absurdly fast edge pan speed bug (#2889).
* Changed the application `.svg` icon with minified versions (#3345), fixing a
  bug in the icon transparency in KDE Plasma (#3280).
* Fixed pinch-to-zoom calculation error when using `Drawing Area > Scrolling
  outside the page` vertical/horizontal space options (#3298, #3372).
* Fixed a crash that occurs when using the `gcin` IME with the text tool
  (#3315, #3500, #3511).
* Fixed freezing when annotating PDF files (#3585, #3593, #3761).
* Fixed a crash that occurs when "autoload most recent" is enabled but no recent
  files are available (#3734, #3738).
* Fixed inconsistent rendering of filled highligher strokes (#2904, #3355).
* Fixed a bug where single dot strokes would not use pressure sensitivity
  (#1534, #3344).
* Fixed a bug where the first point in a highlight stroke would incorrectly have
  a pressure value when it should not (#3651, #3652).
* Fixed a bug where snapping would prevent text being created close to each
  other (#3352, #3353).
* Fixed a bug where "PDF background missing" would appear behind a transparent
  image background (#3185, #3350).
* Fixed a bug where toolbar button locations would be off-by-one after
  restarting the program (#2970, #2980).
* Fixed undo/redo of layer renaming also affecting the currently selected layer
  (#3257, #3297).
* Fixed a bug where PDF outlines would be exported incorrectly with some locales
  (#3388, #3551).
* Fixed a bug where the PDF background selection dialog that appears when adding
  a new page would not show the last row of PDF page thumbnails (#3744).
* Fixed a bug where a non-lowercase PDF file extension like `.PDF` would cause
  PDF loading to fail (#3548, #3590).
* Fixed a bug where `.xopp` files with dots before the `.xopp` file extension
  would be saved with the wrong file name (#3330, #3333).
* Fixed an issue where backups created during save (e.g., `~*.xopp` files) are
  not deleted (#1498, #3399, #3445).
* Fixed various memory leaks and related bugs (#3392, #3420).
* Fixed the MigrateFontSizes plugin not loading correctly when both GTK 3 and
  GTK 4 are installed (#3428).
* Fixed issues with version number information on some platforms (#2820, #3492).
* Linux: Fixed a bug where tools would be activated on hover when
  TabletPCButtonEnabled is set (#3724, #3658, #3701).
* MacOS: updated the application so that it runs on MacOS Monterey (#3759).
* Windows: Fixed a bug that caused some input methods for non-English text
  (e.g., Chinese, Korean, etc.) to not work (#1997, #3402).
* Windows: Fixed several bugs causing fonts to load incorrectly, including when
  the application is opened outside of the installation `bin` folder or when
  other languages are used (#3207, #3371, #3474, #3534, #3477, #3426).
* Windows: Fixed an issue where a console window would briefly flash when
  starting the application (#2704).
* Updated translations.
* Other non-user-visible internal refactoring, minor bug fixes, and potential
  performance improvements.

## 1.1.0

This is a new major version of Xournal++ with many new features, improvements,
and bug fixes thanks to over one year's worth of contributions from the
community.

* **Breaking changes**:
  * Xournal++ now follows the [XDG Base Directory
      Specification](https://specifications.freedesktop.org/basedir-spec/basedir-spec-latest.html)
      (#1101, #1384). The configuration files will now be stored in an
      appropriate platform-specific user data folder. Old configuration files
      will be copied automatically if the new user data folder does not exist.
  * For users that have non-default DPI settings, text elements in old
      documents may be displayed with incorrect sizes/positions. A new plugin is
      included to fix the positioning of these text elements. See the relevant
      bug in the "Text tool" section below.
  * The old input system has been removed, which may affect some users.
  * Windows: The installer has been updated, fixing many issues such as:
      incorrectly set up registry keys, missing uninstaller entry, missing
      entries in Open With context menu in Explorer, missing icons, etc. (#2606,
      #2585, #2387, #2141, #2036, #1903, #2666, #3215). When upgrading from
      1.0.18, you **must not run the uninstaller**; instead, run the updated
      installer, which will clean up files from the old install and fix the
      registry key entries. **If you are downgrading from 1.1.0 to 1.0.18 or
      older, you must run the uninstaller first.**
  * Linux: Support for Ubuntu 16.04 (and older distros) has been dropped.
      Please use a distro from 2018 or later, such as Ubuntu 18.04 or Debian
      Buster. The dependency versions have been updated accordingly.
  * Linux: The thumbnailer program has been renamed from `xournal-thumbnailer`
      to `xournalpp-thumbnailer` in order to fix tab completion (#1752).
  * Linux: Xournal++ now has a hard dependency on `librsvg`. This should not affect
      end-users, only maintainers and packagers.
  * The code has been updated to use C++17 (#1485) and must now be compiled
      using a supported compiler version, such as GCC 7 or Clang 5 (or newer).
  * MacOS: Dropped support for macOS High Sierra; minimal version is now
      Catalina (#2989)
* Document viewing
  * Changed page selection system to now select the current page during
      scrolling (#1613, #1184).
  * Improved page load performance and memory consumption with new page
      preload mechanism (#2603).
  * Fixed a bug where scrolling would not work with zoom fit enabled until the
    zoom level changes (#2541).
  * Fixed some bugs that prevented documents from being displayed on ARM and
      32-bit devices (#2576).
  * Fixed vim-style `hjlk` keybindings being inconsistent with the arrow keys
      (#2712).
  * Added a shortcut for the default tool (#2872) and changed shortcuts for
      page deletion and layer navigation (#2766)
  * Fixed various issues related to zooming and scrolling (#2435, #2743,
      #2023, #1830, #2821)
  * Fixed zoom slider tick marks being set to the wrong values when DPI
      calibration setting is different from the default (#2923)
  * Fixed a freeze caused by scrolling between pages of different size (#2770,
      #3099).
* Document export
  * Added a "progressive mode" option to PDF file export dialog. This will
      render layers from bottom to top, exporting a new page every time a layer
      is rendered (#2589, #2609).
  * Simplified background rendering to improve compatibility of exported SVGs
      (#2598).
  * Made line spacing equal in export and on view when pango version >= 1.48.5 is
      available (#2182)
  * Updated the Cairo version on Windows to fix a bug that created corrupt PDF
      files on export (#2871)
  * Fixed a crash that occurs when closing the application before export
      finishes (#3159).
* Sidebar preview panel
  * Added new "Layerstack Preview" tab that shows all layers up to the current
      layer (#2795).
  * Changed sidebar colors to be dark when using a dark theme (#2726).
  * Changed layer previews to only show background in background layer (#2674)
  * Moved close button from the bottom to the top to improve usability
      (#2727).
  * Fixed button tooltips not reflecting the page/layer tabs (#2776).
  * Fixed a bug where the buttons would be enabled/disabled inconsistently
      (#2776).
* Audio playback
  * Added seeking functionality during playback (#1520)
  * Fixed crashes caused by race conditions in the audio system
  * Fixed bug where gaps in the audio stream could appear while recording
  * Added an error message popup which displays when a recording fails to load
      or play (#1573)
* Input System
  * Removed the old input system and touch workaround, both of which have been
      deprecated (#2308).
  * Added a `Mouse+Keyboard` device class for handling e.g. wireless USB
      mouse/keyboard receivers (#1769, #1785).
  * Added Preference settings for minimum pressure level and pressure
      multiplier (#2622).
  * Added an experimental stroke smoothing / input stabilization feature
      (#2512, #2856, #2863).
  * Added a touchpad pinch gesture for zooming (#2651).
  * Added a Preferences setting to ignore the first few pen input events when
      starting a new stroke (#1854).
  * Reimplemented zoom gestures for better compatibility (#1528)
  * Improved tool handling (#2339)
  * Fixed a bug where the touchscreen could not be used to pan and zoom when
      touch drawing is enabled (#2435).
  * Fixed a bug where two-finger zoom would be triggered even when zoom
      gestures are disabled (#2510).
  * Fixed touch drawing not working with the pen tool (#2123).
* LaTeX tool
  * Reworked LaTeX tool implementation (#1952).
  * Added a new tab in the Preferences window for LaTeX configuration.
  * Added a `global template file` setting for custom LaTeX template files
      to be used when rendering LaTeX formulas (#1188).
  * Added a button in the Preferences window for testing LaTeX setup.
  * Fixed a bug where closing the dialog before the initial render would crash
      the application (#2728, #2798).
  * Fixed a bug where line breaks would not be saved correctly (#2849).
  * Windows: Fixed a bug where long user names would break the LaTeX tool
      (#3046).
* Spline tool
  * Added cubic splines as a drawing tool (#1688, #1798, #1861).
  * Click to add anchor points (knots) and drag to create non-trivial
      tangents. Backspace key, arrow keys, s and Shift+s allow to delete/modifiy
      the last set knot/its tangent. Escape key and double click exit the spline
      drawing mode.
* Snapping
  * Added snapping for vertical space (#2011)
  * Added snapping for moving and resizing selections (#1972, #2011)
  * Added snapping for recognized shapes (optional setting; #2011)
  * Added a Preferences settings to preserve line width while resizing a
      selection (#2011)
  * Added a Preferences setting to change the snap grid size (#1920).
  * Fixed a bug in the grid snapping tolerance (#2779).
* Selections
  * Added ability to mirror selected elements when scaling in a negative
      direction (#2723).
  * Added `Edit > Arrange` menu items and the corresponding actions for
      rearranging selected elements (#2794).
  * Changed element selection to not automatically rearrange items (#1680).
      Instead, rearranging must be performed with the newly added menu entries.
  * Fixed some bugs where selections would not be copied correctly (#2277,
      #2090, #2733) and would cause strokes to become invalid/missing when
      saving (#2857, #2464).
  * Fixed a bug in the Select Object algorithm (#2478)
* Pen and eraser tools
  * Added Preferences settings to configure the radius, color, and border of
      the cursor highlight when `Highlight cursor position` is enabled (#1891,
      #1898).
  * Added a new "no cursor" cursor type and changed "Big pen" checkbox in
      Preferences into a combo box (#2111).
  * Renamed "fill transparency" to "fill opacity" to avoid confusion (#2590).
  * Added thick/thin settings to default tool preferences (#2611).
  * Added ability to change line styles of existing strokes (#2641).
  * Changed name of "Draw Circle" to "Draw Ellipse" (#2708).
  * Changed name of "Ruler" to "Draw Line" (#2959).
  * Improved circle drawing controls (#2707).
  * Improved the accuracy of the eraser tool (#1818).
  * Changed pen/highlighter cursor to be in the shape of a circle with the
      approximate stroke size (#1945, #1513).
  * Fixed a cursor update bug (#1954).
  * Fixed strange behavior of color switches when temporarily using the eraser
      (#2004, #1546, #1712).
* Text tool
  * Added support for text edit blinking to be enabled/disabled through
      standard GTK configuration settings (#2170).
  * Fixed several serious bugs and user experience issues with IME pre-edit
      strings (#2789, #2788, #2826, #2851).
  * Fixed a bug where the font button would not be updated when editing a text
      field (#2620).
  * Fixed a bug where text elements would not be displayed at the correct
      positions when an image is used as the page background (#2725).
  * Fixed a bug where text would be displayed with an incorrect size when DPI
      is set to a non-default value. A plugin for migrating documents with wrong
      font sizes has been added (#2724).
  * Fixed a bug where selected text would be highlighted incorrectly (#3131).
* Toolbars
  * Added a print button to the default toolbar (#1921).
  * Added a menu toggle item for showing/hiding the toolbar, bound to F9
      (#2112).
  * Added a vertical mode for the pagespinner tool (#2624).
  * Added color indicators to toolbars when customizing the toolbars (#2726).
  * Improved appearance of the floating toolbar (#2726).
  * Fixed a crash that occurs when the application is closed with the toolbar
      customization dialog open (#1189).
  * Fixed multiple bugs involving the toolbar customizer (#2860).
* Plugins
  * Extended plugin API with many new features and functions, including page
      and layer operations (#2406, #2950).
  * Added a Lua plugin for taking a screenshot and saving it to a file
      (#2086, #2787).
  * Added a Lua plugin for cycling though a color list (#1835, #2251).
  * Added Lua plugin support for MacOS (#2986)
  * Allow using the system Lua package path (#2968)
* Paper backgrounds
  * Added an isometric paper background type (#1994).
  * Changed background types to use lighter line colors when a dark background
      is set. The colors can be set in `pagetemplates.ini` (#2055, #2352).
  * Fixed the confusing behavior of the `Apply to current/all pages` buttons
      used to change the page backgrounds (#2730).
  * Fixed cloned background images not loading correctly (#3170).
* Packaging changes
  * AppImage: Fixed AppImages not running on more recent Linux distros
      (#2600).
  * Linux: Fixed an issue with dock icons not appearing correctly in some
      desktop environments (#2881, #1791).
  * Debian packages: added man pages (#2701)
  * The `lua-lgi` package has been added to the list of `Recommended`
      dependencies. It is useful for creating GUI in Lua plugins.
  * Streamlined and updated package metadata (#3094).
* Misc
  * Updated author information and About dialog appearance (#3209)
  * New action icons (#3154) and new application icon (#2557).
  * Changed the error dialog for missing PDF backgrounds to display the full
      path of the missing PDF (#3140).
  * Changed default key binding of middle mouse button from nothing to hand
      tool (#3121).
  * Changed the `Help > Help` menu item to point to the new website
      [www.xournalpp.github.io](www.xournalpp.github.io), which replaces the
      User Manual wiki.
  * Added a setting in the Preferences window for selecting the language
      (#2188). Simplified language translation file names (#3166, #3201).
  * Added a feature to allow the user to modify the locale directory via the
      TEXTDOMAINDIR environment variable (#2600, #2845).
  * Added support for more export options in command line and GUI (#2449)
  * Added a command line option to create a xopp file (#1919).
  * Added the `Journal > Rename Layer` menu entry to rename layers (#2321).
  * Added the `Journal > Append New PDF Pages` menu entry to append PDF pages
      that are not in the current annotation file (#2146)
  * Improved look of the Preferences window (#2592).
  * Improved Print Dialog verbosity and error handling (#3002)
  * Fixed a bug where the `Autoloading Journals` option would only autoload
      annotation files with `.pdf.xopp` or `.pdf.xoj` extensions. (#2911,
      #3217).
  * Fixed bugs in element cloning, which previously could have caused elements
      to become invalid (#2733, #2720, #2464).
  * Fixed a bug where the thumbnailer would not correctly render previews in
      file managers that sandbox their thumbnailers (#2738).
  * Fixed a bug where some error message dialogs would not display the message
      correctly (#3214).
  * Fixed keyboard shortcuts not working when the menubar is hidden (#2324)
  * Fixed the undo operation for moving objects across page borders (#3068)
  * Updated the translation files.
  * Non-visible refactoring and code cleanup (#1279, #2150, #1944, #2199,
      #2213, #2252, etc.)
  * MacOS: Fixed the startup crash on BigSur and removed the integration
      of Xournal++ into the Mac Menu Bar (#2836, #2976)
  * Windows: Fixed a crash that occurs when closing the application (#2218).

## 1.0.20

More bugfixes.

* Fixed a regression with pdf files that could not be overwritten (#2355)
* Fixed page layout update after inserting or deleting a page, changing the page
  layout or zooming (#1777, #2346, #2411)
* Fixed incorrect rendering of pages after changing the page format (#2457)
* Fixed blocked scrolling after saving a file (#2062)
* Fixed presentation mode after startup

## 1.0.19

More bugfixes and improvements due to help from the various community
contributors!

* Changed select object algorithm to be more intuitive (#1881).
* Added ability for taps with Select Rectangle and Select Region to act like
  Select Object (#1980)
* Improved document loading speed (#2002)
* Added a `--version` command to print the Xournal++ version
* Added a `libgtk` version display to the About dialog
* Added a 16kHz sample rate to audio settings and fixed the 91kHz sample rate
  (#2092)
* Added file version check for future compatibility (#1991)
* Changed wording of new page template dialog to be less confusing (#1524)
* Fixed behavior of "Attach file to the journal" option when choosing "Annotate
  PDF" (#1725, #2106). This now allows the background PDF and the annotation files to
  be renamed and moved as long as they 1) share the same file prefix; and 2)
  share the same relative path.
* Fixed an issue where clicking the X on the replace file dialog would overwrite
  the file (#1983)
* (libcairo >= 1.16 only): Fixed PDF export crashing when the table of contents
  is empty (#2236).
* Fixed a bug where the PDF background would not update when loading a new
  document (#1964)
* Fixed plugin window causing a crash on Ubuntu 16.04
* Fixed a bug where the icon would not appear correctly on some desktop
  environments (#1892)
* Fixed inconsistent ordering of button keybindings (#1961)
* Fixed the Enter key not confirming PDF export settings (#1977)
* Fixed exported PDF title (#2039)
* Fixed a bug where different page backgrounds can cause PDFs to be exported
  with the wrong backgrounds (#2119)
* Fixed a bug where the page number count would not be updated after deleting a
  page (#2134)
* Fixed selection object tool not working correctly (#2081) / crashing (#2133)
  when there are multiple layers

## 1.0.18

* Fixed a crash occurring when recent file entries are invalid (#1730, thanks to
  @iczero)
* Fixed translations not being built correctly, causing packaging issues (#1596)
* Fixed background PDF outlines not being saved in exported PDF (only available
  when compiled with Cairo 1.16 or newer)
* Fixed a deadlock occurring when a second PDF with an outline is opened (#1582).
* Fixed the settings file being written to when it is parsed (#1074, thanks to
  @Guldoman)
* Fixed dark mode icons not loading properly (#1767, thanks to @badshah400)
* Added missing dark mode icons (#1765, thanks to @badshah400)
* Fixed crash in `Export As ...` on some page range options (#1790)
* Fixed crash caused by custom colors in toolbar being "too close" (#1659)
* Windows: Fixed the LaTeX tool always failing to find kpsewhich (#1738). Note
  that to make this work properly, a console window will now flash briefly
  before Xournal++ starts.

## 1.0.17

* Fixed arrow tip scaling: now scales with thickness instead of length (#967,
  thanks to @redweasel)
* Changed coordinate draw direction (thanks to @redweasel)
* Fixed audio playback failures not showing error messages to the user (#1573)
* Fixed text tool bold shortcut not working when capslock is enabled (#1583,
  thanks to @matepak)
* Fixed sidebar preview context menu "Move Page Up" and "Move Page Down" buttons
  not being disabled on the first and last page, respectively (#1637)
* Fixed Enter keypress on the "Goto Page" (Ctrl-G) dialog not changing the page
  (#975, thanks to @MrMallIronmaker)
* Fixed missing Xournal++ icon errors on most of the dialog windows (#1667)
* (Windows) Fixed missing libssl/libcrypto errors in the official installation
  (#1660).

## 1.0.16

* Fixed currently editing textboxes not exporting to PDF.
* Fixed line tool breaking when snap-to-grid is disabled.

## 1.0.15

**Attention**: Please see the 1.0.14 patch notes before installing this version.

* Fixed an issue where copying and pasting strokes would crash the program.

## 1.0.14

**Attention:** users who installed with `make install` will need to follow
special instructions to update. See the "Breaking change" below.

We now officially support packaging Xournal++ using CMake. This allows users to
generate DEB and tar packages. See `readme/linux.md` for more details.

* **Breaking change**: the desktop and icon files were renamed from `xournalpp`
  to `com.github.xournalpp.xournalpp` to be more in line with the AppStream
  specification. This change should only affect users that install with `make
  install`; these users must run `make uninstall` with a cloned version of
  _Xournal++ 1.0.12_ first. We recommend migrating to another installation
  format, such as Flatpak, AppImage, or tarball. Refer to [this
  issue](https://github.com/xournalpp/xournalpp/issues/1442#issuecomment-524566511)
  for more details on how to uninstall if `make uninstall` is unavailable. Refer
  to `readme/LinuxBuild.md` for build instructions.
* Text field
  * (New input system) double/triple text selection in text fields
  * Fixed issue with cursor not showing on mouse movement after typing into
      text field
  * Fixed text not rendering correctly when used with highlighter and
      non-white backgrounds
* Latex tool
  * Now warns users if latex dependencies are missing
  * Newly created objects are now placed in the center of the screen or page
* Image tool
  * Images are now selected by default on insertion
  * Fixed memory leak
  * Fixed an issue where pasted images were zoomed in and ignoring DPI settings
* Quality-of-life changes
  * Improved copy-paste behavior
  * Improved audio recording quality and stability
  * Enable Enter/Shift+Enter to advance search bar
  * Enabled left and right arrow keys to change pages in presentation mode
  * Xournal++ icon is now rendered in thumbnails of Xournal++ files
  * Renamed "Thin" thickness to "Fine"; Added "Very Fine" and "Very Thick"
      thicknesses
  * Added a right-click context menu to the page preview sidebar
* (Experimental) Floating toolbox
  * Can be enabled in preferences by mapping mouse/stylus buttons to Floating Toolbox
  * To use it, create a new custom toolbar in `View > Toolbars > Manage`.
      Switch to the new toolbar, then choose `View > Toolbars > Customize`. Drag
      the desired tools into the floating toolbox (currently, tools may only
      be placed on exactly one of toolbar or the floating toolbox, but not both)
  * This feature is still a work-in-progress and may contain bugs
* Input
  * Improved input detection
  * Added option to (forcefully) assign input classes to devices
  * Fixed Select Object sometimes failing to select overlapping objects
  * (New input system) Fixed pressure sensitivity only changing after program restart
* Preferences window
  * Redesigned layout of the preferences windows
  * Renamed and enhanced tap select/quick select options
* Major bug fixes
  * Fixed some performance issues causing pages to flash
  * Fixed an issue where discarding changes to current file and then selecting
      "Cancel" in the file open dialog caused subsequent saves to fail
  * Fixed an issue where pressing "Cancel" in the export dialog could cause
      the application to crash
  * Fixed a bug introduced in 1.0.12 where "Open File" could crash the
      application on some systems
* Refactoring and other non-user visible changes
* Other misc features and bugfixes
  * Added appdata file
  * Added ability to customize UI styles using CSS
  * Added option to disable scrollbar fade
  * Allow `*.pdf.xopp` filenames. Any file whose name follows the format
      `$filename.pdf.xopp` will be exported as `$filename.pdf`.
  * Added ability for installation to be relocatable
  * Updated translations
  * Updated dependency information for DEB packages
  * Improved file size by reducing stroke coordinate precision
  * Fixed an issue where last eraser thickness settings were not being remembered
  * Fixed pen strokes not appearing after searching
  * Fixed user-defined toolbar shrinking in size after customizing
  * Fixed scrollbar issues caused by window resizes
  * (Windows) Fixed the User Guide webpage not opening (the `Help > Help` menu
      option)<|MERGE_RESOLUTION|>--- conflicted
+++ resolved
@@ -1,8 +1,7 @@
 # Changelog
 
-<<<<<<< HEAD
-## 1.1.2+dev (Unreleased)
-=======
+## 1.1.3+dev (Unreleased)
+
 ## 1.1.3
 
 * Fixed a crash that occurs when trying to add/edit/test LaTeX if LaTeX is not found (#4334, #4345)
@@ -10,7 +9,6 @@
 * Fixed a bug that closed text fields immediately after creating them with a secondary mouse or stylus button (#3983, #4309)
 * Added a setting in the preferences to disable Gtk inertial scrolling, avoiding weird scrolling on some devices (#4013, #4420)
 * Linux: added an Ubuntu 22.04 release build (#4411)
->>>>>>> 2dbd16d2
 
 ## 1.1.2
 
