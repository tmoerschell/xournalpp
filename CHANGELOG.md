# Changelog

<<<<<<< HEAD
## 1.2.3+dev (Unreleased)
=======
## 1.2.5~dev (Unreleased)

## 1.2.4

Bugfixes from various community contributors.

* Fixed various dark/light theme inconsistencies (#5583)
* Improved edge panning for large selections (#5578)
* Made the "do you want to replace" dialog to stay on top (#5550, #3253)
* Made the OK button default in the PDF Export settings dialog (#5558, #5557) 
* Allow missing terminating newlines and empty lines in .gpl files (#5728, #5724) 
* Fixed thumbnailer previews not always showing up (#5551, #5534)
* Fixed potential issues with sliders and LaTeX preview (#5864)
* Fixed an issue with the list of recent files (#5894)
* Fixed crashes related to undo/redo with page transitioning elements (#5936, #5931 #5910, #1232)
* Fixed a potential crash when entering the presentation mode (#5922,  #2943)
* Fixed a crash in the crash handler (#5622, #5618)
* Fixed a drawing related crash (#5662, #5659)
* Fixed some memory leaks (#5597)
* Windows: Fixed conversion problems with paths (#5640, #5638, #5606)
* MacOS: Fixed titlebar color (#5651)
* MacOS: Added support for opening xopp-files from Finder (#5950)
* Appimage: Added universal input method data (#5603)
* Added Ubuntu 24.04 and MacOS ARM builds (#5898, #5783)
* Fixed inconsistencies in tool names (#5961)
* Updated translations
>>>>>>> 0fe23cb9

## 1.2.3

Bugfixes from various community contributors.

* Fixed spline live segment display (#5240, #5237)
* Allowed pulling spline tangents outside of page (#5298, #5277)
* Fixed redundant negative pressure values (#5241, #5238)
* Fixed asymmetrical fill of arrow shapes (#5258)
* Fixed zoom jumping and zoom steps (#5108, #4678)
* Fixed touchpad+trackpad combo (#5288, #5287)
* Fixed long text being truncated in LaTeX tool (#5264, #3293)
* Fixed background color in the LaTeX editor (#5307)
* Fixed window maximize state saving (#5302, #5245)
* Fixed project homepage url not being written into xopp-file (#5322)
* Improved backtrace that now prints source files and line numbers (#5312)
* Made .deb packages being built using the RelWithDebInfo build type (#5344)
* Fixed a bugs with empty repaint regions during PDF text selection, text search
  and while using the vertical tool (#5348, #5343, #5393)
* Fixed stroke replacement preventing a crash while the app is hanging (#5366, #5362)
* Fixed wrongly sized loading pages (#5399, #5102)
* Improved error checks for saving operations avoiding corrupt autosave files (#5361, #4934)
* Fixed OK button sensitivity in the PDF page selecction dialog (#5441)
* Added undo handler for missing PDF replacement (#5443, #5435)
* Fixed a filesystem error on MacOS when a document is autosaved the first time (#5485)
* Fixed the PDF filter in the Export as PDF dialog (#5490)
* Fixed toolbar management segfault and out of date menu (#5510)
* Fixed a bug with corrupt PDF exports when exporting only part of a document with an 
  outline (#5512)
* Enabled font hint metrics in PDF export to improve text alignment (#5454, #5405)
* Added IME support to AppImage (#5520, #5493)

## 1.2.2

Bugfixes from various community contributors.

* Fix undefined behaviour due to signal callbacks wrong type (#5057)
* Fix reference handling of sidebar widgets, fixing crashes and warning (#5083,
  #5074, #4026)
* Default build type is now "RelWithDebInfo" (#5118)
* Fix error message when trying to open an autosave file (#5140)
* Fix empty toolbars being shown (#5160, #5051)
* Add a device id check for input sequences, so devices don't interfere with one
  another anymore (#5170, #5116, #5087)
* Fix a bunch of memory leaks (#5164, #5216)
* Properly read PDF files as binary, fixing some reading issues (#5174, #4740)
* Remove unsafe symbols from document name generation (#5144, #5123)
* Fix crash when a modification happens outside of the cached pages (#5144, 
  #5178, #5162, #5046, #5126)
* Fix audio output settings being off by 1 (#5205)
* Clarify CrashLog message: deleting the crashlog will stop the message from popping up (#5214)
* Fix a crash when pressing both mouse buttons at once (#5210, #5149)

## 1.2.1

Bugfixes from various community contributors.

* Added a default toolbar, so that the app does not start without toolbar on
  new installations (#4997, #5011, #5015).
* Added exception handling to color palettes loading to prevent a possible
  crash (#4994, #5016).
* Added an age filter on crash logs reported at startup. Now only crash logs
  no older than one week will be considered relevant (#5022).
* Fixed opening crash logs and opening the directory containing the crash logs.
  This affected the Windows build and (only for directories) the flatpak and
  snap packages on Linux (#4976).
* Changed the link address when sending a bugreport about a recent crash log
  such that the appropriate template from the xournalpp/xournalpp repository
  is used (#5032, #4910, #5084).
* Added a missing double arrow preference to the button configuration dialog,
  therewith also fixing selections below "Draw Arrow" (#4989).
* Fixed occurring negative pressure values that previously resulted in a crash
  due to a failing assertion (#5025, #5028).
* Added options to the command line and preferences to disable the audio system
  used for audio recording (#3905, #3531, #5020, #5068).
* The official release builds are now built in "RelWithDeb" mode as intended
  before. In particular they will not crash on failing asserts any more (#5042).
* Linux: The official release builds are now compiled with the gtksourceview
  styling for the LaTeX tool (#4996).
* Updated the package description with the new features from v1.2.0 (#5056).

## 1.2.0

This is a new major version of Xournal++ with many new features, improvements,
and bug fixes thanks to contributions from the community.

* **Breaking Changes**:
  * Linux: support for Ubuntu 18.04 has been dropped. Dependency versions are
    now pinned to those used in Ubuntu 20.04.
  * Linux: added an optional dependency on gtksourceview4
* Added PDF text selection tools (#1745, #3326, #4362)
  * Two new tools have been introduced, "Select Linear PDF Text" and "Select PDF
    Text In Rectangle", used for selecting text on background PDFs. The tools
    support "linear" and "area" selection modes. Double/triple clicking enables
    line and paragraph selection, respectively.
  * The toolbox has buttons that allow a user to: 1) copy the selected text,
    2) generate a highlight stroke over the selected text; 3) generate a stroke
    to strike-through the text; 4) generate a stroke to underline the text;
    and 5) toggle between linear and rectangle selection.
  * Clicking on a link with one of the text selection tools will open a popup
    that can be used to navigate to the corresponding PDF page (if it exists) or
    display a clickable URL (#1027, #4412, #4673).
  * Pressing `Ctrl+C` will copy the selected text to the clipboard (#4436,
    #4784).
* Added Setsquare Tool and Compass Tool
  * The Setsquare Tool toggles a virtual setsquare, which can be used for
    measurements and as a guide for drawing straight lines (#3082, #3882,
    #4211, #4532, #4422).
  * The Compass Tool toggles a virtual compass, which can be used for drawing
    circles, arcs, and radial line segments (#4443, #4422).
  * Mouse, stylus, and touchscreen input can be used to interact with the
    Setsquare and Compass Tools.
  * See the website for more information.
* Colors
  * Added new custom color palette support (#2379). A custom color palette can
    be created in `.gpl` format in the Xournal++ config folder. See the website
    guide for information on how to create a `.gpl` file.
  * Changed the color picker so that it opens with the currently selected color
    by default (#4569, #4575).
  * Fixed the color picker dialog appearing on a different screen in
    multi-screen setups (#4519, #4543).
* Image Tool
  * Added support for loading any image format supported by GDK Pixbuf (#3782).
    For backwards compatibility, images are still saved in PNG format.
  * Fixed some bugs with copying and pasting images (#4466).
  * Fixed image orientation data not being handled properly (#4577, #4583).
* Text Tool
  * Added functionality to automatically select the currently editing text if
    switching to a selection tool (#1169, #4315).
  * Fixed some bugs when handling IM input, improving compatibility for some
    IMEs such as `gcin` (#3841, #4937).
  * Fixed text input remaining active after changing pages (#4027).
  * Fixed bold toggle also removing italics (#4417).
  * Fixed pasted text not using the color of the text tool (#4466).
  * Fixed an issue where `Ctrl+Alt+Left` (or right) would cause the layer to
    change instead of selecting the previous (or next) word (#977, #4797).
* Hand Tool
  * Changed selections to hide the controls when the Hand Tool is selected (
    #4419).
  * Added capability to interact with links on the background PDF (#1027,
    #4412, #4673)
* Stroke and eraser tools
  * Added a system cursor option (#3540).
  * Added stroke cap styles to the file format (#3326).
  * Added a "double ended arrow" stroke style (#2362, #3946).
  * Added a Preferences setting for setting the minimum size of the shape
    recognizer (#4283).
  * Added a toolbar item for changing fill opacity (#4263).
  * Added each line style as a new, individual toolbar item that can be added
    in toolbar customization (#4565).
  * Added a Preferences setting to set the visibility of a stylus-activated
    eraser (#4665).
  * Improved minor graphical aspects of the fill opacity dialog (#3515).
  * Improved performance by rendering strokes with integer coordinates (#4080).
  * Improved the arrow stroke style by scaling the arrow head by line length
    for small arrows (#4055).
  * Rewrote the stroke rendering code to fix bugs and improve performance
    (#3480, #3580, #4304).
  * Rewrote the Eraser tool to be faster and more reliable (#3532, #997, #949,
    #3537).
  * Rewrote the ellipse stroke type to reduce the number of points while
    (roughly) maintaining the same look (#4137, #4320).
  * Fixed a bug where stroke stabilization could produce NaN pressure values,
    causing them to become invisible when exported to PDF (#4381, #4401).
  * Fixed issues involving documents that contain strokes with negative or NaN
    pressure values (#4354, #4401). When such documents are now loaded, points
    with NaN pressure values will automatically be removed.
  * Fixed a bug in the stroke stabilizer where the stroke pressure value may
    sometimes not be set on the last point (#4676).
* Toolbars
  * Added new "Export as PDF" toolbar item (#3508). It and the "Print" toolbar
    item have also been added to the default layouts.
  * Added "Spacer" and "Separator" toolbar items for creating extra space in
    toolbars (#4644, #4674).
  * Fixed a crash that occurs if the application is closed while toolbar
    customization is open (#4559).
  * Updated the default `toolbar.ini` (#4670).
* Layers
  * Added a context menu for the layer sidebar preview (#3204).
  * Added a feature for merging layers down. This can be accessed via the
    `Journal`menu or the new layer preview context menu (#2784, #3204).
  * Added `Edit > Move Layer Up/Down` menu items for moving layers up/down
    (#4352).
  * Added a CLI flag to choose which layer(s) to export (#4143).
  * Added two new tools, "Select Multi-Layer Rectangle" and "Select Multi-Layer
    Region", which are like the existing rectangle/region select tools but can
    be used to select objects on a different layer than the active one (#4413).
* Plugins
  * Added new plugin APIs, including export options, getting page info, adding
    strokes, adding images etc. (#3677, #3566, #3688, #4359, #4397, #4858).
  * Added a new plugin "Export" used to export the current document to PDF, SVG,
    or PNG format with `<Shift><Alt>p/s/n`, respectively (#3566).
  * Added a new plugin "HighlightPosition" used to toggle the cursor highlight
    (#3023).
  * Added support for additional plugin loading paths (#1155, #2422). Notably,
    plugins will also be searched for in the `plugins` folder contained in the
    user's config directory (see the "File Locations" section of the
    website/guide for where to find this folder).
  * Added an `ACTION_TOGGLE_PAIRS_PARITY` used for programmatically changing
    between single and paired page mode. This is currently only accessible
    through the plugin API (#4424).
  * Added a new feature to `app.registerUI` to register custom toolbar items
    (#2431, #2936, #4669, #4671).
  * QuickScreenshot plugin: added `maim` and `xclip` program support (#3718).
  * Improved error handling so that the plugin API returns actual Lua errors
    (#4652).
  * Fixed several issues with plugin-disabled builds (#4726, #4728, #4746).
* Audio recordings
  * All elements without audio now become faded when the Play Object tool is
    used (#2874).
  * Windows: fixed issues with saving/loading audio files with unicode
    characters in their names (#3783).
* Vertical Spacing Tool
  * Added capability to move elements above the line by holding Ctrl (#3334).
  * Improved performance (#3334, #4306).
* TeX Tool
  * Reimplemented the LaTeX editor using the gtksourceview library (#2809),
    enabling multiline input, syntax highlighting, undo/redo, word wrap, and a
    resizable code editor.
  * Added a tab for viewing the output of the TeX command (#2809).
  * Added Preferences settings for changing the syntax highlighting theme, word
    wrap settings, font, default formula, and other settings (#2809, #4264).
  * Changed the TeX background color to become dark when a light font color is
    selected (#2809).
  * Fixed a bug where editing existing TeX will cause its position to change
    (#4415, #4430).
  * Fixed a memory leak (#4088)
* PDF support
  * Added "Xournal++" as the "Creator" in exported PDF metadata (#3523).
  * Added button to propose replacement background PDF if it is missing and a
    file with a similar name is found in the same folder as the `.xopp` file
    (#4165)
  * Added a "default PDF export name" setting that is used when exporting PDFs
    to support wildcards/placeholders for name, date, and time (#2897, #4599,
    #4854).
  * Minor performance improvements (#4004, #4704).
  * Fixed a crash that occurs when exporting to PDF from the command line, but
    the background PDF does not exist (#4584, #4681).
* Floating toolbox
  * Added capability to open the floating toolbox with a secondary button
    (#3270).
* View modes (#4514)
  * The individual default, fullscreen, and presentation modes have been
    reorganized into a "View Modes" setting in Preferences.
  * The "Hide menu bar" and "Hide sidebar" settings now work correctly
    with these view modes (#2773).
  * Changed the `F5` shortcut so that it can also be used to leave presentation
    mode. Removed the `ESC` shortcut to leave presentation mode, which
    conflicts with cancelling a selection (#4480).
* Optimizations
  * Refactored the rendering system, leading to performance improvements, bug
    fixes, and code that is easier to extend with new features (#1795, #4051,
    #3480, #3503, #3969, #3985, #3990, #4304, #4137, #4417, #4158, #4159,
    #4687, #4442, #4271).
  * Improved rendering performance by eliminating unnecessary redrawing
    (#4502, #4493, #4659, #4611, #4637, #4672).
  * macOS: significantly improved performance due to GTK version upgrade to
    3.24.38.
* Packaging
  * Added build flags to force or disable X11 linking (#4146).
  * AppImage: added support for AppImageUpdate (#1915, #4265, #4781, #4793).
  * Windows: the installer will now record the installed version in the
    Windows registry (#4548).
    macOS: added a script to build a .dmg for Xournal++ (#4371).
* Miscellaneous
  * Improved file size of documents with large amounts of stroke data by up to
    15% (#4065).
  * Improved the page range validation UX in the export menu (#3390).
  * Added a `Journal > Duplicate Page` menu item (#3831, #4313).
  * Added code to detect and fix documents with pages that have the corrupt page
    type "Copy" (#4139).
  * Added built-in support for the existing Lucide Light and Lucide Dark icon
    themes (#4039, #4063).
  * Added an action for toggling the cursor highlight (#3023).
  * Added a Preferences setting for choosing whether to show the file path in
    the titlebar (#3921, #3934).
  * Added an `Edit > Select All` menu option for selecting all elements on the
    current layer (#1917, #4024).
  * Added margin width and line spacing parameters to be used for
    `pagetemplates.ini`, allowing the vertical margin lines to be moved and the
    line spacing to change (#1713, #3542, #3969).
  * Added a keyboard shortcut `Ctrl+Shift+Z` for redo (#1323, #4292).
  * Added a menu item to the bottom of the recent files list for clearing the
    recent files list (#4410, #4440).
  * Added keybindings for switching to the first 10 colors in the palette to
    keys 0-9 (#2007, #4416).
  * Added vim keybindings `Shift+j` and `Shift+k` for page scrolling (#4573).
  * Refactored key event handling such that key-press and key-release events
    are first propogated to the focus window and up the focus chain container,
    thus allowing for plugins using keyboard shortcuts that would otherwise
    conflict with the text tool (#4797, #4811).
  * Added a new setting for automatically appending a new page to the document
    when scrolling to the last page (#1343, #4311).
  * Added page numbers to the sidebar page previews, which can be configured
    in the Preferences (#4624, #4693).
  * Changed version numbers in About window to be selectable text (#4152).
  * Changed the About dialog to hide the Git commit info if it is not found
    (#4537).
  * Changed the autosave directory from the user config folder to the user cache
    folder (#3587).
  * Changed the "Apply to current page" button so that it is disabled in the
    page type dropdown menu when "Copy current page" is selected (#4142, #4255).
    This helps to ensure that the corrupt "Copy" page background type cannot
    actually be produced in a document (see #4127).
  * Fixed the cursor highlight clipping when the sum of the radius and border
    width exceed 60 pixels (#3023).
  * Fixed the cursor highlight not showing with "None" cursor type (#3023).
  * Fixed the cursor not immediately changing when activating the vertical space
    tool (#4851, #4864).
  * Fixed a scrolling bug when undoing page insertion (#2757, #4875).
  * Linux: fixed Hand Recognition not working on X11 (#4043).
  * Fixed a bug where floating point values would not be parsed correctly in
    `pagetemplates.ini` (#3655, #3676).
  * Fixed several memory leaks and other issues (#3748, #4554, #4679, #4680).
  * Fixed a bug where grid backgrounds with borders would not be rendered
    correctly (#3969).
  * Fixed the line style toolbar item not being updated correctly when selecting
    existing stroke elements (#3793, #4089).
  * Fixed a crash that occurs when using Annotate PDF to open a non-PDF file
    (#3368, #4526).
  * Fixed potential race conditions (#4533).
  * Fixed a potential crash that can occur when adding a color selection
    toolbar item to a side toolbar (#4505, #4535).
  * Fixed an issue where failing to create a backup during saving would silently
    abort saving instead of informing the user (#4675, #4715).
  * Fixed a bug where undo/redo would not deselect the current selection (#4609,
    #4725).
  * Added undo/redo for selections moved via keyboard (#4835, #4842).
  * Fixed a bug with changing linestyle via toolbar or plugins not working
    properly (#4831, #4827, #4823).
  * Fixed a "File Bug Report" dialog that has never been shown but should now be
    shown when an error log is detected on startup (#4808).
  * Improved the CrashLog by adding the Xournal++ and Gtk versions as well as
    every log message issued via g_message, g_critical, g_debug and so on (#4848).
  * Fixed a mismatch between the app id the window sets and the name of the desktop
    file, leading to the Wayland icon being shown instead of the Xournal++ icon.
    The program name and StarupWMClass were therefore changed from xournalpp to
    com.github.xournalpp.xournalpp (#4870, #4887).
  * Replaced deprecated icons, which are missing on newer versions of GNOME as
    well as Windows and macOS builds (#3945, #4544).
  * macOS: fixed clipboard image paste not working (#3455, #4489).
  * macOS: fixed audio recording by compiling libsndfile with external libraries
    (#4656, #4371).
  * Removed old MIME types from XDG desktop metadata files (#4130).
  * Fixed header includes for compiling with GCC 13 (#4912).
  * Define MAX_PATH if undefined to address Hurd build failure (#4962).
  * Other minor code cleanup and improvements.
  * Initial preparatory work to migrate to GTK4 (#4441, #4448).
  * Updated translations.

## 1.1.3

* Fixed a crash that occurs when trying to add/edit/test LaTeX if LaTeX is not found (#4334, #4345)
* Fixed a crash that could occur when quitting when using a touchscreen device (#4343, #4373)
* Fixed a bug that closed text fields immediately after creating them with a secondary mouse or stylus button (#3983, #4309)
* Added a setting in the preferences to disable Gtk inertial scrolling, avoiding weird scrolling on some devices (#4013, #4420)
* Linux: added an Ubuntu 22.04 release build (#4411)

## 1.1.2

Bugfixes from various community contributors.

* Fixed application window being dragged unintentionally when dragging from
  toolbox or menu bars (#3901, #3907).
* Fixed CLI export failures caused by not using the C locale (#3939, #3944).
* Fixed a bug where the Default Tool does not update the tool icon (#3918,
  #3947).
* Fixed a bug where currently editing text boxes would not unfocus when moving
  to a different page (#3765, #4027).
* Fixed stylus/mouse inputs being detected twice for some tools (#4162).
* Fixed a crash that occurs when a plugin calls `app.getDocumentStructure()`
  (#4192, #4196).
* Fixed a memory leak that occurs when using the Stroke Recognizer (#4258).
* Fixed a crash that occurs on some Linux distros when opening a save dialog
  after using the text tool (#4279, #4280).
* Fixed a potential crash in toolbar customization (#4293).
* Fixed a crash that can occur when "Apply Background to All Pages" is undoed
  and then another action is performed (#4139, #4297).
* Fixed PDF Attach Mode settings not loading correctly (#3189, #4228).
* Improved performance of Text Tool rendering by eliminating unnecessary redraws
  (#3810, #4000, #4074, #4135, #4136).
* Improved LaTeX Tool error message when running inside Flatpak by providing
  steps on how to install the TeXLive extension (#3996, #4259).
* Windows: fixed a crash in the installer (#4041, #4062).
* macOS: changed the way the Xournal++ is launched to avoid some potential
  issues (#4087, #4090, #4287).
* Linux: fixed linker errors associated with backtrace library (#3817, #3819).

## 1.1.1

Bugfixes from various community contributors.

* Added `Minimal Top` and `Minimal Side` default toolbar layouts.
* Added code to use GTK dark theme variant on startup if "Use Dark Theme" is
  enabled in Preferences (#2771).
* Improved Ctrl+Scroll zooming (#3358).
* Improved behavior of stroke recognizer when a stroke is recognized as a line
  (#3279, #3285).
* Changed "Content" tab in sidebar to be hidden instead of disabled if no PDF
  outline is available (#3359).
* Changed panning behavior when an object is selected (#2893, #3776)
  * The panning speed scales linearly up to some maximum multiplier,
    configurable in Preferences under `View > Selection Edge Panning`.
  * This fixes the absurdly fast edge pan speed bug (#2889).
* Changed the application `.svg` icon with minified versions (#3345), fixing a
  bug in the icon transparency in KDE Plasma (#3280).
* Fixed pinch-to-zoom calculation error when using `Drawing Area > Scrolling
  outside the page` vertical/horizontal space options (#3298, #3372).
* Fixed a crash that occurs when using the `gcin` IME with the text tool
  (#3315, #3500, #3511).
* Fixed freezing when annotating PDF files (#3585, #3593, #3761).
* Fixed a crash that occurs when "autoload most recent" is enabled but no recent
  files are available (#3734, #3738).
* Fixed inconsistent rendering of filled highligher strokes (#2904, #3355).
* Fixed a bug where single dot strokes would not use pressure sensitivity
  (#1534, #3344).
* Fixed a bug where the first point in a highlight stroke would incorrectly have
  a pressure value when it should not (#3651, #3652).
* Fixed a bug where snapping would prevent text being created close to each
  other (#3352, #3353).
* Fixed a bug where "PDF background missing" would appear behind a transparent
  image background (#3185, #3350).
* Fixed a bug where toolbar button locations would be off-by-one after
  restarting the program (#2970, #2980).
* Fixed undo/redo of layer renaming also affecting the currently selected layer
  (#3257, #3297).
* Fixed a bug where PDF outlines would be exported incorrectly with some locales
  (#3388, #3551).
* Fixed a bug where the PDF background selection dialog that appears when adding
  a new page would not show the last row of PDF page thumbnails (#3744).
* Fixed a bug where a non-lowercase PDF file extension like `.PDF` would cause
  PDF loading to fail (#3548, #3590).
* Fixed a bug where `.xopp` files with dots before the `.xopp` file extension
  would be saved with the wrong file name (#3330, #3333).
* Fixed an issue where backups created during save (e.g., `~*.xopp` files) are
  not deleted (#1498, #3399, #3445).
* Fixed various memory leaks and related bugs (#3392, #3420).
* Fixed the MigrateFontSizes plugin not loading correctly when both GTK 3 and
  GTK 4 are installed (#3428).
* Fixed issues with version number information on some platforms (#2820, #3492).
* Linux: Fixed a bug where tools would be activated on hover when
  TabletPCButtonEnabled is set (#3724, #3658, #3701).
* MacOS: updated the application so that it runs on MacOS Monterey (#3759).
* Windows: Fixed a bug that caused some input methods for non-English text
  (e.g., Chinese, Korean, etc.) to not work (#1997, #3402).
* Windows: Fixed several bugs causing fonts to load incorrectly, including when
  the application is opened outside of the installation `bin` folder or when
  other languages are used (#3207, #3371, #3474, #3534, #3477, #3426).
* Windows: Fixed an issue where a console window would briefly flash when
  starting the application (#2704).
* Updated translations.
* Other non-user-visible internal refactoring, minor bug fixes, and potential
  performance improvements.

## 1.1.0

This is a new major version of Xournal++ with many new features, improvements,
and bug fixes thanks to over one year's worth of contributions from the
community.

* **Breaking changes**:
  * Xournal++ now follows the [XDG Base Directory
      Specification](https://specifications.freedesktop.org/basedir-spec/basedir-spec-latest.html)
      (#1101, #1384). The configuration files will now be stored in an
      appropriate platform-specific user data folder. Old configuration files
      will be copied automatically if the new user data folder does not exist.
  * For users that have non-default DPI settings, text elements in old
      documents may be displayed with incorrect sizes/positions. A new plugin is
      included to fix the positioning of these text elements. See the relevant
      bug in the "Text tool" section below.
  * The old input system has been removed, which may affect some users.
  * Windows: The installer has been updated, fixing many issues such as:
      incorrectly set up registry keys, missing uninstaller entry, missing
      entries in Open With context menu in Explorer, missing icons, etc. (#2606,
      #2585, #2387, #2141, #2036, #1903, #2666, #3215). When upgrading from
      1.0.18, you **must not run the uninstaller**; instead, run the updated
      installer, which will clean up files from the old install and fix the
      registry key entries. **If you are downgrading from 1.1.0 to 1.0.18 or
      older, you must run the uninstaller first.**
  * Linux: Support for Ubuntu 16.04 (and older distros) has been dropped.
      Please use a distro from 2018 or later, such as Ubuntu 18.04 or Debian
      Buster. The dependency versions have been updated accordingly.
  * Linux: The thumbnailer program has been renamed from `xournal-thumbnailer`
      to `xournalpp-thumbnailer` in order to fix tab completion (#1752).
  * Linux: Xournal++ now has a hard dependency on `librsvg`. This should not affect
      end-users, only maintainers and packagers.
  * The code has been updated to use C++17 (#1485) and must now be compiled
      using a supported compiler version, such as GCC 7 or Clang 5 (or newer).
  * MacOS: Dropped support for macOS High Sierra; minimal version is now
      Catalina (#2989)
* Document viewing
  * Changed page selection system to now select the current page during
      scrolling (#1613, #1184).
  * Improved page load performance and memory consumption with new page
      preload mechanism (#2603).
  * Fixed a bug where scrolling would not work with zoom fit enabled until the
    zoom level changes (#2541).
  * Fixed some bugs that prevented documents from being displayed on ARM and
      32-bit devices (#2576).
  * Fixed vim-style `hjlk` keybindings being inconsistent with the arrow keys
      (#2712).
  * Added a shortcut for the default tool (#2872) and changed shortcuts for
      page deletion and layer navigation (#2766)
  * Fixed various issues related to zooming and scrolling (#2435, #2743,
      #2023, #1830, #2821)
  * Fixed zoom slider tick marks being set to the wrong values when DPI
      calibration setting is different from the default (#2923)
  * Fixed a freeze caused by scrolling between pages of different size (#2770,
      #3099).
* Document export
  * Added a "progressive mode" option to PDF file export dialog. This will
      render layers from bottom to top, exporting a new page every time a layer
      is rendered (#2589, #2609).
  * Simplified background rendering to improve compatibility of exported SVGs
      (#2598).
  * Made line spacing equal in export and on view when pango version >= 1.48.5 is
      available (#2182)
  * Updated the Cairo version on Windows to fix a bug that created corrupt PDF
      files on export (#2871)
  * Fixed a crash that occurs when closing the application before export
      finishes (#3159).
* Sidebar preview panel
  * Added new "Layerstack Preview" tab that shows all layers up to the current
      layer (#2795).
  * Changed sidebar colors to be dark when using a dark theme (#2726).
  * Changed layer previews to only show background in background layer (#2674)
  * Moved close button from the bottom to the top to improve usability
      (#2727).
  * Fixed button tooltips not reflecting the page/layer tabs (#2776).
  * Fixed a bug where the buttons would be enabled/disabled inconsistently
      (#2776).
* Audio playback
  * Added seeking functionality during playback (#1520)
  * Fixed crashes caused by race conditions in the audio system
  * Fixed bug where gaps in the audio stream could appear while recording
  * Added an error message popup which displays when a recording fails to load
      or play (#1573)
* Input System
  * Removed the old input system and touch workaround, both of which have been
      deprecated (#2308).
  * Added a `Mouse+Keyboard` device class for handling e.g. wireless USB
      mouse/keyboard receivers (#1769, #1785).
  * Added Preference settings for minimum pressure level and pressure
      multiplier (#2622).
  * Added an experimental stroke smoothing / input stabilization feature
      (#2512, #2856, #2863).
  * Added a touchpad pinch gesture for zooming (#2651).
  * Added a Preferences setting to ignore the first few pen input events when
      starting a new stroke (#1854).
  * Reimplemented zoom gestures for better compatibility (#1528)
  * Improved tool handling (#2339)
  * Fixed a bug where the touchscreen could not be used to pan and zoom when
      touch drawing is enabled (#2435).
  * Fixed a bug where two-finger zoom would be triggered even when zoom
      gestures are disabled (#2510).
  * Fixed touch drawing not working with the pen tool (#2123).
* LaTeX tool
  * Reworked LaTeX tool implementation (#1952).
  * Added a new tab in the Preferences window for LaTeX configuration.
  * Added a `global template file` setting for custom LaTeX template files
      to be used when rendering LaTeX formulas (#1188).
  * Added a button in the Preferences window for testing LaTeX setup.
  * Fixed a bug where closing the dialog before the initial render would crash
      the application (#2728, #2798).
  * Fixed a bug where line breaks would not be saved correctly (#2849).
  * Windows: Fixed a bug where long user names would break the LaTeX tool
      (#3046).
* Spline tool
  * Added cubic splines as a drawing tool (#1688, #1798, #1861).
  * Click to add anchor points (knots) and drag to create non-trivial
      tangents. Backspace key, arrow keys, s and Shift+s allow to delete/modifiy
      the last set knot/its tangent. Escape key and double click exit the spline
      drawing mode.
* Snapping
  * Added snapping for vertical space (#2011)
  * Added snapping for moving and resizing selections (#1972, #2011)
  * Added snapping for recognized shapes (optional setting; #2011)
  * Added a Preferences settings to preserve line width while resizing a
      selection (#2011)
  * Added a Preferences setting to change the snap grid size (#1920).
  * Fixed a bug in the grid snapping tolerance (#2779).
* Selections
  * Added ability to mirror selected elements when scaling in a negative
      direction (#2723).
  * Added `Edit > Arrange` menu items and the corresponding actions for
      rearranging selected elements (#2794).
  * Changed element selection to not automatically rearrange items (#1680).
      Instead, rearranging must be performed with the newly added menu entries.
  * Fixed some bugs where selections would not be copied correctly (#2277,
      #2090, #2733) and would cause strokes to become invalid/missing when
      saving (#2857, #2464).
  * Fixed a bug in the Select Object algorithm (#2478)
* Pen and eraser tools
  * Added Preferences settings to configure the radius, color, and border of
      the cursor highlight when `Highlight cursor position` is enabled (#1891,
      #1898).
  * Added a new "no cursor" cursor type and changed "Big pen" checkbox in
      Preferences into a combo box (#2111).
  * Renamed "fill transparency" to "fill opacity" to avoid confusion (#2590).
  * Added thick/thin settings to default tool preferences (#2611).
  * Added ability to change line styles of existing strokes (#2641).
  * Changed name of "Draw Circle" to "Draw Ellipse" (#2708).
  * Changed name of "Ruler" to "Draw Line" (#2959).
  * Improved circle drawing controls (#2707).
  * Improved the accuracy of the eraser tool (#1818).
  * Changed pen/highlighter cursor to be in the shape of a circle with the
      approximate stroke size (#1945, #1513).
  * Fixed a cursor update bug (#1954).
  * Fixed strange behavior of color switches when temporarily using the eraser
      (#2004, #1546, #1712).
* Text tool
  * Added support for text edit blinking to be enabled/disabled through
      standard GTK configuration settings (#2170).
  * Fixed several serious bugs and user experience issues with IME pre-edit
      strings (#2789, #2788, #2826, #2851).
  * Fixed a bug where the font button would not be updated when editing a text
      field (#2620).
  * Fixed a bug where text elements would not be displayed at the correct
      positions when an image is used as the page background (#2725).
  * Fixed a bug where text would be displayed with an incorrect size when DPI
      is set to a non-default value. A plugin for migrating documents with wrong
      font sizes has been added (#2724).
  * Fixed a bug where selected text would be highlighted incorrectly (#3131).
* Toolbars
  * Added a print button to the default toolbar (#1921).
  * Added a menu toggle item for showing/hiding the toolbar, bound to F9
      (#2112).
  * Added a vertical mode for the pagespinner tool (#2624).
  * Added color indicators to toolbars when customizing the toolbars (#2726).
  * Improved appearance of the floating toolbar (#2726).
  * Fixed a crash that occurs when the application is closed with the toolbar
      customization dialog open (#1189).
  * Fixed multiple bugs involving the toolbar customizer (#2860).
* Plugins
  * Extended plugin API with many new features and functions, including page
      and layer operations (#2406, #2950).
  * Added a Lua plugin for taking a screenshot and saving it to a file
      (#2086, #2787).
  * Added a Lua plugin for cycling though a color list (#1835, #2251).
  * Added Lua plugin support for MacOS (#2986)
  * Allow using the system Lua package path (#2968)
* Paper backgrounds
  * Added an isometric paper background type (#1994).
  * Changed background types to use lighter line colors when a dark background
      is set. The colors can be set in `pagetemplates.ini` (#2055, #2352).
  * Fixed the confusing behavior of the `Apply to current/all pages` buttons
      used to change the page backgrounds (#2730).
  * Fixed cloned background images not loading correctly (#3170).
* Packaging changes
  * AppImage: Fixed AppImages not running on more recent Linux distros
      (#2600).
  * Linux: Fixed an issue with dock icons not appearing correctly in some
      desktop environments (#2881, #1791).
  * Debian packages: added man pages (#2701)
  * The `lua-lgi` package has been added to the list of `Recommended`
      dependencies. It is useful for creating GUI in Lua plugins.
  * Streamlined and updated package metadata (#3094).
* Misc
  * Updated author information and About dialog appearance (#3209)
  * New action icons (#3154) and new application icon (#2557).
  * Changed the error dialog for missing PDF backgrounds to display the full
      path of the missing PDF (#3140).
  * Changed default key binding of middle mouse button from nothing to hand
      tool (#3121).
  * Changed the `Help > Help` menu item to point to the new website
      [www.xournalpp.github.io](www.xournalpp.github.io), which replaces the
      User Manual wiki.
  * Added a setting in the Preferences window for selecting the language
      (#2188). Simplified language translation file names (#3166, #3201).
  * Added a feature to allow the user to modify the locale directory via the
      TEXTDOMAINDIR environment variable (#2600, #2845).
  * Added support for more export options in command line and GUI (#2449)
  * Added a command line option to create a xopp file (#1919).
  * Added the `Journal > Rename Layer` menu entry to rename layers (#2321).
  * Added the `Journal > Append New PDF Pages` menu entry to append PDF pages
      that are not in the current annotation file (#2146)
  * Improved look of the Preferences window (#2592).
  * Improved Print Dialog verbosity and error handling (#3002)
  * Fixed a bug where the `Autoloading Journals` option would only autoload
      annotation files with `.pdf.xopp` or `.pdf.xoj` extensions. (#2911,
      #3217).
  * Fixed bugs in element cloning, which previously could have caused elements
      to become invalid (#2733, #2720, #2464).
  * Fixed a bug where the thumbnailer would not correctly render previews in
      file managers that sandbox their thumbnailers (#2738).
  * Fixed a bug where some error message dialogs would not display the message
      correctly (#3214).
  * Fixed keyboard shortcuts not working when the menubar is hidden (#2324)
  * Fixed the undo operation for moving objects across page borders (#3068)
  * Updated the translation files.
  * Non-visible refactoring and code cleanup (#1279, #2150, #1944, #2199,
      #2213, #2252, etc.)
  * MacOS: Fixed the startup crash on BigSur and removed the integration
      of Xournal++ into the Mac Menu Bar (#2836, #2976)
  * Windows: Fixed a crash that occurs when closing the application (#2218).

## 1.0.20

More bugfixes.

* Fixed a regression with pdf files that could not be overwritten (#2355)
* Fixed page layout update after inserting or deleting a page, changing the page
  layout or zooming (#1777, #2346, #2411)
* Fixed incorrect rendering of pages after changing the page format (#2457)
* Fixed blocked scrolling after saving a file (#2062)
* Fixed presentation mode after startup

## 1.0.19

More bugfixes and improvements due to help from the various community
contributors!

* Changed select object algorithm to be more intuitive (#1881).
* Added ability for taps with Select Rectangle and Select Region to act like
  Select Object (#1980)
* Improved document loading speed (#2002)
* Added a `--version` command to print the Xournal++ version
* Added a `libgtk` version display to the About dialog
* Added a 16kHz sample rate to audio settings and fixed the 91kHz sample rate
  (#2092)
* Added file version check for future compatibility (#1991)
* Changed wording of new page template dialog to be less confusing (#1524)
* Fixed behavior of "Attach file to the journal" option when choosing "Annotate
  PDF" (#1725, #2106). This now allows the background PDF and the annotation files to
  be renamed and moved as long as they 1) share the same file prefix; and 2)
  share the same relative path.
* Fixed an issue where clicking the X on the replace file dialog would overwrite
  the file (#1983)
* (libcairo >= 1.16 only): Fixed PDF export crashing when the table of contents
  is empty (#2236).
* Fixed a bug where the PDF background would not update when loading a new
  document (#1964)
* Fixed plugin window causing a crash on Ubuntu 16.04
* Fixed a bug where the icon would not appear correctly on some desktop
  environments (#1892)
* Fixed inconsistent ordering of button keybindings (#1961)
* Fixed the Enter key not confirming PDF export settings (#1977)
* Fixed exported PDF title (#2039)
* Fixed a bug where different page backgrounds can cause PDFs to be exported
  with the wrong backgrounds (#2119)
* Fixed a bug where the page number count would not be updated after deleting a
  page (#2134)
* Fixed selection object tool not working correctly (#2081) / crashing (#2133)
  when there are multiple layers

## 1.0.18

* Fixed a crash occurring when recent file entries are invalid (#1730, thanks to
  @iczero)
* Fixed translations not being built correctly, causing packaging issues (#1596)
* Fixed background PDF outlines not being saved in exported PDF (only available
  when compiled with Cairo 1.16 or newer)
* Fixed a deadlock occurring when a second PDF with an outline is opened (#1582).
* Fixed the settings file being written to when it is parsed (#1074, thanks to
  @Guldoman)
* Fixed dark mode icons not loading properly (#1767, thanks to @badshah400)
* Added missing dark mode icons (#1765, thanks to @badshah400)
* Fixed crash in `Export As ...` on some page range options (#1790)
* Fixed crash caused by custom colors in toolbar being "too close" (#1659)
* Windows: Fixed the LaTeX tool always failing to find kpsewhich (#1738). Note
  that to make this work properly, a console window will now flash briefly
  before Xournal++ starts.

## 1.0.17

* Fixed arrow tip scaling: now scales with thickness instead of length (#967,
  thanks to @redweasel)
* Changed coordinate draw direction (thanks to @redweasel)
* Fixed audio playback failures not showing error messages to the user (#1573)
* Fixed text tool bold shortcut not working when capslock is enabled (#1583,
  thanks to @matepak)
* Fixed sidebar preview context menu "Move Page Up" and "Move Page Down" buttons
  not being disabled on the first and last page, respectively (#1637)
* Fixed Enter keypress on the "Goto Page" (Ctrl-G) dialog not changing the page
  (#975, thanks to @MrMallIronmaker)
* Fixed missing Xournal++ icon errors on most of the dialog windows (#1667)
* (Windows) Fixed missing libssl/libcrypto errors in the official installation
  (#1660).

## 1.0.16

* Fixed currently editing textboxes not exporting to PDF.
* Fixed line tool breaking when snap-to-grid is disabled.

## 1.0.15

**Attention**: Please see the 1.0.14 patch notes before installing this version.

* Fixed an issue where copying and pasting strokes would crash the program.

## 1.0.14

**Attention:** users who installed with `make install` will need to follow
special instructions to update. See the "Breaking change" below.

We now officially support packaging Xournal++ using CMake. This allows users to
generate DEB and tar packages. See `readme/linux.md` for more details.

* **Breaking change**: the desktop and icon files were renamed from `xournalpp`
  to `com.github.xournalpp.xournalpp` to be more in line with the AppStream
  specification. This change should only affect users that install with `make
  install`; these users must run `make uninstall` with a cloned version of
  _Xournal++ 1.0.12_ first. We recommend migrating to another installation
  format, such as Flatpak, AppImage, or tarball. Refer to [this
  issue](https://github.com/xournalpp/xournalpp/issues/1442#issuecomment-524566511)
  for more details on how to uninstall if `make uninstall` is unavailable. Refer
  to `readme/LinuxBuild.md` for build instructions.
* Text field
  * (New input system) double/triple text selection in text fields
  * Fixed issue with cursor not showing on mouse movement after typing into
      text field
  * Fixed text not rendering correctly when used with highlighter and
      non-white backgrounds
* Latex tool
  * Now warns users if latex dependencies are missing
  * Newly created objects are now placed in the center of the screen or page
* Image tool
  * Images are now selected by default on insertion
  * Fixed memory leak
  * Fixed an issue where pasted images were zoomed in and ignoring DPI settings
* Quality-of-life changes
  * Improved copy-paste behavior
  * Improved audio recording quality and stability
  * Enable Enter/Shift+Enter to advance search bar
  * Enabled left and right arrow keys to change pages in presentation mode
  * Xournal++ icon is now rendered in thumbnails of Xournal++ files
  * Renamed "Thin" thickness to "Fine"; Added "Very Fine" and "Very Thick"
      thicknesses
  * Added a right-click context menu to the page preview sidebar
* (Experimental) Floating toolbox
  * Can be enabled in preferences by mapping mouse/stylus buttons to Floating Toolbox
  * To use it, create a new custom toolbar in `View > Toolbars > Manage`.
      Switch to the new toolbar, then choose `View > Toolbars > Customize`. Drag
      the desired tools into the floating toolbox (currently, tools may only
      be placed on exactly one of toolbar or the floating toolbox, but not both)
  * This feature is still a work-in-progress and may contain bugs
* Input
  * Improved input detection
  * Added option to (forcefully) assign input classes to devices
  * Fixed Select Object sometimes failing to select overlapping objects
  * (New input system) Fixed pressure sensitivity only changing after program restart
* Preferences window
  * Redesigned layout of the preferences windows
  * Renamed and enhanced tap select/quick select options
* Major bug fixes
  * Fixed some performance issues causing pages to flash
  * Fixed an issue where discarding changes to current file and then selecting
      "Cancel" in the file open dialog caused subsequent saves to fail
  * Fixed an issue where pressing "Cancel" in the export dialog could cause
      the application to crash
  * Fixed a bug introduced in 1.0.12 where "Open File" could crash the
      application on some systems
* Refactoring and other non-user visible changes
* Other misc features and bugfixes
  * Added appdata file
  * Added ability to customize UI styles using CSS
  * Added option to disable scrollbar fade
  * Allow `*.pdf.xopp` filenames. Any file whose name follows the format
      `$filename.pdf.xopp` will be exported as `$filename.pdf`.
  * Added ability for installation to be relocatable
  * Updated translations
  * Updated dependency information for DEB packages
  * Improved file size by reducing stroke coordinate precision
  * Fixed an issue where last eraser thickness settings were not being remembered
  * Fixed pen strokes not appearing after searching
  * Fixed user-defined toolbar shrinking in size after customizing
  * Fixed scrollbar issues caused by window resizes
  * (Windows) Fixed the User Guide webpage not opening (the `Help > Help` menu
      option)<|MERGE_RESOLUTION|>--- conflicted
+++ resolved
@@ -1,9 +1,6 @@
 # Changelog
 
-<<<<<<< HEAD
-## 1.2.3+dev (Unreleased)
-=======
-## 1.2.5~dev (Unreleased)
+## 1.2.4+dev (Unreleased)
 
 ## 1.2.4
 
@@ -29,7 +26,6 @@
 * Added Ubuntu 24.04 and MacOS ARM builds (#5898, #5783)
 * Fixed inconsistencies in tool names (#5961)
 * Updated translations
->>>>>>> 0fe23cb9
 
 ## 1.2.3
 
