--- conflicted
+++ resolved
@@ -1,34 +1,30 @@
 #include "SoxConsumer.h"
 
-<<<<<<< HEAD
-SoxConsumer::SoxConsumer(Settings *settings, AudioQueue *audioQueue) : settings(settings), audioQueue(audioQueue)
-=======
-SoxConsumer::SoxConsumer(AudioQueue* audioQueue)
- : audioQueue(audioQueue)
->>>>>>> e4f92268
+SoxConsumer::SoxConsumer(Settings *settings, AudioQueue* audioQueue)
+ : settings(settings),
+   audioQueue(audioQueue)
 {
-	XOJ_INIT_TYPE(SoxConsumer);
+    XOJ_INIT_TYPE(SoxConsumer);
 
-	sox_init();
-	sox_format_init();
+    sox_init();
+    sox_format_init();
 }
 
 SoxConsumer::~SoxConsumer()
 {
-	XOJ_CHECK_TYPE(SoxConsumer);
+    XOJ_CHECK_TYPE(SoxConsumer);
 
-	sox_format_quit();
-	sox_quit();
+    sox_format_quit();
+    sox_quit();
 
-	XOJ_RELEASE_TYPE(SoxConsumer);
+    XOJ_RELEASE_TYPE(SoxConsumer);
 }
 
-<<<<<<< HEAD
-void SoxConsumer::start(std::string filename, unsigned int inputChannels)
+void SoxConsumer::start(string filename, unsigned int inputChannels)
 {
     XOJ_CHECK_TYPE(SoxConsumer);
 
-    this->inputSignal = new sox_signalinfo_t;
+    this->inputSignal = new sox_signalinfo_t();
     this->inputSignal->rate = this->settings->getAudioSampleRate();
     this->inputSignal->length = SOX_UNSPEC;
     this->inputSignal->channels = inputChannels;
@@ -39,7 +35,8 @@
 
     if (this->outputFile == nullptr)
     {
-        g_message("SoxConsumer: output file could not be opened");
+        // TODO Stop recording in this case, so the users sees that recording is not running!
+        g_warning("SoxConsumer: output file \"%s\" could not be opened", filename.c_str());
         return;
     }
 
@@ -65,69 +62,26 @@
            }
 
            sox_close(this->outputFile);
-
        });
-=======
-void SoxConsumer::start(string filename, double sampleRate, const DeviceInfo& inputDevice)
-{
-	XOJ_CHECK_TYPE(SoxConsumer);
-
-	this->inputSignal = new sox_signalinfo_t();
-	this->inputSignal->rate = sampleRate;
-	this->inputSignal->length = SOX_UNSPEC;
-	this->inputSignal->channels = (unsigned int) inputDevice.getInputChannels();
-	this->inputSignal->mult = nullptr;
-	this->inputSignal->precision = 32;
-
-	this->outputFile = sox_open_write(filename.c_str(), this->inputSignal, nullptr, nullptr, nullptr, nullptr);
-
-	if (this->outputFile == nullptr)
-	{
-		// TODO Stop recording in this case, so the users sees that recording is not running!
-		g_warning("SoxConsumer: output file \"%s\" could not be opened", filename.c_str());
-		return;
-	}
-
-	this->consumerThread = new std::thread([&]
-		{
-			std::unique_lock<std::mutex> lock(audioQueue->syncMutex());
-			while (!(this->stopConsumer || (audioQueue->hasStreamEnded() && audioQueue->empty())))
-			{
-				audioQueue->waitForNewElements(lock);
-
-				while (!audioQueue->empty())
-				{
-					std::vector<int> tmpBuffer = audioQueue->pop(64ul * this->inputSignal->channels);
-
-					if (!tmpBuffer.empty())
-					{
-						sox_write(this->outputFile, tmpBuffer.data(), tmpBuffer.size());
-					}
-				}
-			}
-
-			sox_close(this->outputFile);
-		});
->>>>>>> e4f92268
 }
 
 void SoxConsumer::join()
 {
-	XOJ_CHECK_TYPE(SoxConsumer);
+    XOJ_CHECK_TYPE(SoxConsumer);
 
-	// Join the consumer thread to wait for completion
-	if (this->consumerThread && this->consumerThread->joinable())
-	{
-		this->consumerThread->join();
-	}
+    // Join the consumer thread to wait for completion
+    if (this->consumerThread && this->consumerThread->joinable())
+    {
+        this->consumerThread->join();
+    }
 }
 
 void SoxConsumer::stop()
 {
-	XOJ_CHECK_TYPE(SoxConsumer);
+    XOJ_CHECK_TYPE(SoxConsumer);
 
-	// Stop consumer
-	this->audioQueue->signalEndOfStream();
+    // Stop consumer
+    this->audioQueue->signalEndOfStream();
 
 	// Wait for consumer to finish
 	join();
