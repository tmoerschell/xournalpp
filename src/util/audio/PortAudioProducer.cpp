--- conflicted
+++ resolved
@@ -5,62 +5,44 @@
    settings(settings),
    audioQueue(audioQueue)
 {
-<<<<<<< HEAD
     XOJ_INIT_TYPE(PortAudioProducer);
-=======
-	XOJ_INIT_TYPE(PortAudioProducer);
-
-	DeviceInfo inputInfo(&sys.defaultInputDevice(), true);
-	this->setInputDevice(inputInfo);
->>>>>>> e4f92268
 }
 
 PortAudioProducer::~PortAudioProducer()
 {
-	XOJ_CHECK_TYPE(PortAudioProducer);
+    XOJ_CHECK_TYPE(PortAudioProducer);
 
-<<<<<<< HEAD
     if (portaudio::System::exists())
     {
         portaudio::System::terminate();
     }
-=======
-	portaudio::System::terminate();
->>>>>>> e4f92268
 
-	XOJ_RELEASE_TYPE(PortAudioProducer);
+    XOJ_RELEASE_TYPE(PortAudioProducer);
 }
 
 std::list<DeviceInfo> PortAudioProducer::getInputDevices()
 {
-	XOJ_CHECK_TYPE(PortAudioProducer);
+    XOJ_CHECK_TYPE(PortAudioProducer);
 
-	std::list<DeviceInfo> deviceList;
+    std::list<DeviceInfo> deviceList;
 
-	for (portaudio::System::DeviceIterator i = this->sys.devicesBegin(); i != sys.devicesEnd(); ++i)
-	{
+    for (portaudio::System::DeviceIterator i = this->sys.devicesBegin(); i != sys.devicesEnd(); ++i)
+    {
 
-<<<<<<< HEAD
         if (i->isFullDuplexDevice() || i->isInputOnlyDevice())
         {
             DeviceInfo deviceInfo(&(*i), this->settings->getAudioInputDevice() == i->index());
             deviceList.push_back(deviceInfo);
         }
-=======
-		if (i->isFullDuplexDevice() || i->isInputOnlyDevice())
-		{
-			DeviceInfo deviceInfo(&(*i), this->selectedInputDevice == i->index());
-			deviceList.push_back(deviceInfo);
-		}
->>>>>>> e4f92268
 
-	}
-	return deviceList;
+    }
+    return deviceList;
 }
 
 const DeviceInfo PortAudioProducer::getSelectedInputDevice()
 {
-<<<<<<< HEAD
+    XOJ_CHECK_TYPE(PortAudioProducer);
+
     try
     {
         return DeviceInfo(&sys.deviceByIndex(this->settings->getAudioInputDevice()), true);
@@ -70,32 +52,17 @@
         g_message("PortAudioProducer: Selected input device not found - fallback to default input device");
         return DeviceInfo(&sys.defaultInputDevice(), true);
     }
-=======
-	XOJ_CHECK_TYPE(PortAudioProducer);
-
-	return DeviceInfo(&sys.deviceByIndex(this->selectedInputDevice), true);
-}
-
-void PortAudioProducer::setInputDevice(DeviceInfo deviceInfo)
-{
-	XOJ_CHECK_TYPE(PortAudioProducer);
-
-	this->selectedInputDevice = deviceInfo.getIndex();
-	portaudio::Device *device = &sys.deviceByIndex(this->selectedInputDevice);
-	this->inputChannels = static_cast<unsigned int>(device->maxInputChannels());
->>>>>>> e4f92268
 }
 
 bool PortAudioProducer::isRecording()
 {
-	XOJ_CHECK_TYPE(PortAudioProducer);
+    XOJ_CHECK_TYPE(PortAudioProducer);
 
-	return this->inputStream != nullptr && this->inputStream->isActive();
+    return this->inputStream != nullptr && this->inputStream->isActive();
 }
 
 void PortAudioProducer::startRecording()
 {
-<<<<<<< HEAD
     XOJ_CHECK_TYPE(PortAudioProducer);
 
     // Check if there already is a recording
@@ -142,56 +109,32 @@
         g_message("PortAudioProducer: Unable to start stream");
         return;
     }
-=======
-	XOJ_CHECK_TYPE(PortAudioProducer);
-
-	// Check if there already is a recording
-	if (this->inputStream != nullptr)
-	{
-		return;
-	}
-
-	// Get the device information of our input device
-	portaudio::Device *device = &sys.deviceByIndex(this->selectedInputDevice);
-	portaudio::DirectionSpecificStreamParameters inParams(*device, device->maxInputChannels(), portaudio::INT32, true,
-			device->defaultLowInputLatency(), nullptr);
-	portaudio::StreamParameters params(inParams, portaudio::DirectionSpecificStreamParameters::null(), this->sampleRate,
-			this->framesPerBuffer, paNoFlag);
-
-	// Specify the callback used for buffering the recorded data
-	this->inputStream = new portaudio::MemFunCallbackStream<PortAudioProducer>(params, *this,
-			&PortAudioProducer::recordCallback);
-
-	// Start the recording
-	this->inputStream->start();
->>>>>>> e4f92268
 }
 
 int PortAudioProducer::recordCallback(const void* inputBuffer, void* outputBuffer, unsigned long framesPerBuffer,
 		const PaStreamCallbackTimeInfo* timeInfo, PaStreamCallbackFlags statusFlags)
 {
-	XOJ_CHECK_TYPE(PortAudioProducer);
-	std::unique_lock < std::mutex > lock(this->audioQueue->syncMutex());
+    XOJ_CHECK_TYPE(PortAudioProducer);
+    std::unique_lock<std::mutex> lock(this->audioQueue->syncMutex());
 
-	if (statusFlags)
-	{
-		g_message("PortAudioProducer: statusFlag: %s", std::to_string(statusFlags).c_str());
-	}
+    if (statusFlags)
+    {
+        g_message("PortAudioProducer: statusFlag: %s", std::to_string(statusFlags).c_str());
+    }
 
-	if (inputBuffer != nullptr)
-	{
-		unsigned long providedFrames = framesPerBuffer * this->inputChannels;
+    if (inputBuffer != nullptr)
+    {
+        unsigned long providedFrames = framesPerBuffer * this->inputChannels;
 
-		this->audioQueue->push(((int *) inputBuffer), providedFrames);
-	}
-	return paContinue;
+        this->audioQueue->push(((int *) inputBuffer), providedFrames);
+    }
+    return paContinue;
 }
 
 void PortAudioProducer::stopRecording()
 {
-	XOJ_CHECK_TYPE(PortAudioProducer);
+    XOJ_CHECK_TYPE(PortAudioProducer);
 
-<<<<<<< HEAD
     // Stop the recording
     if (this->inputStream != nullptr)
     {
@@ -211,19 +154,11 @@
             g_message("PortAudioProducer: Closing stream failed");
         }
     }
-=======
-	// Stop the recording
-	if (this->inputStream != nullptr)
-	{
-		this->inputStream->stop();
-		this->inputStream->close();
-	}
->>>>>>> e4f92268
 
-	// Notify the consumer at the other side that ther will be no more data
-	this->audioQueue->signalEndOfStream();
+    // Notify the consumer at the other side that ther will be no more data
+    this->audioQueue->signalEndOfStream();
 
-	// Allow new recording by removing the old one
-	delete this->inputStream;
-	this->inputStream = nullptr;
+    // Allow new recording by removing the old one
+    delete this->inputStream;
+    this->inputStream = nullptr;
 }