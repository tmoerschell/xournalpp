--- conflicted
+++ resolved
@@ -82,18 +82,6 @@
 		}
 	}
 
-<<<<<<< HEAD
-	/**
-	 * otherwise it segfaults on the next step trying
-	 * to access a negative index on the elements array
-	 */ 
-	if (pos == -1) 
-	{
-		pos = 0; 	
-	}
-
-	this->elements.insert(this->elements.begin() + pos, e);
-=======
 	// prevent crash, even if this never should happen,
 	// but there was a bug before which cause this error
 	if (pos < 0)
@@ -110,7 +98,6 @@
 	{
 		this->elements.insert(this->elements.begin() + pos, e);
 	}
->>>>>>> 35630a0f
 }
 
 int Layer::indexOf(Element* e)
