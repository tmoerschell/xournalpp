#include "XojPopplerDocument.h"
#include "XojPopplerIter.h"

#include <glib.h>
#include "../poppler-0.24.1/poppler/PDFDoc.h"
#include "../poppler-0.24.1/poppler/GlobalParams.h"
#include "../poppler-0.24.1/poppler/ErrorCodes.h"
#include "../poppler-0.24.1/poppler/Outline.h"

#include <config.h>
#include <glib/gi18n-lib.h>


class _IntPopplerDocument
{
public:
	_IntPopplerDocument(PDFDoc* doc)
	{
		XOJ_INIT_TYPE(_IntPopplerDocument);
		this->ref = 1;

		this->doc = doc;

		g_mutex_init(&this->docMutex);

		output_dev = new CairoOutputDev();
		output_dev->startDoc(this->doc);

		Catalog* catalog = this->doc->getCatalog();

		pages = new XojPopplerPage*[doc->getNumPages()];
		for (int i = 0; i < doc->getNumPages(); i++)
		{
			Page* page = catalog->getPage(i + 1);

			pages[i] = new XojPopplerPage(doc, &this->docMutex, output_dev, page, i);
		}
	}

private:
	~_IntPopplerDocument()
	{
		XOJ_CHECK_TYPE(_IntPopplerDocument);

		layersFree();

		for (int i = 0; i < doc->getNumPages(); i++)
		{
			delete pages[i];
		}

		delete[] pages;
		this->pages = NULL;
		delete output_dev;
		this->output_dev = NULL;
		delete doc;
		this->doc = NULL;

		XOJ_RELEASE_TYPE(_IntPopplerDocument);
	}

public:
	void unreference()
	{
		XOJ_CHECK_TYPE(_IntPopplerDocument);

		this->ref--;

		if (this->ref <= 0)
		{
			delete this;
		}
	}

	void reference()
	{
		XOJ_CHECK_TYPE(_IntPopplerDocument);

		this->ref++;
	}

private:
	void layersFree()
	{
		XOJ_CHECK_TYPE(_IntPopplerDocument);

		//		if (!this->layers) {
		//			return;
		//		}
		//
		////		g_list_foreach(this->layers, (GFunc) layer_free, NULL);
		////		g_list_free(this->layers);
		//
		//		g_list_foreach(this->layers_rbgroups, (GFunc) g_list_free, NULL);
		//		g_list_free(this->layers_rbgroups);
		//
		////		this->layers = NULL;
		//		this->layers_rbgroups = NULL;
	}

	//	static void layer_free(Layer *layer) {
	//		if (!layer) {
	//			return;
	//		}
	//
	//		if (layer->kids) {
	//			g_list_foreach(layer->kids, (GFunc) layer_free, NULL);
	//			g_list_free(layer->kids);
	//		}
	//
	//		if (layer->label) {
	//			g_free(layer->label);
	//		}
	//
	//		g_slice_free (Layer, layer);
	//	}

public:
	XOJ_TYPE_ATTRIB;

	PDFDoc* doc;

	//	GList *layers;
	GList* layers_rbgroups;
	CairoOutputDev* output_dev;

	XojPopplerPage** pages;

private:
	int ref;

<<<<<<< HEAD
	GMutex docMutex;
=======
	GMutex* docMutex;
>>>>>>> cd7cbe10

};

XojPopplerDocument::XojPopplerDocument()
{
	XOJ_INIT_TYPE(XojPopplerDocument);

	this->data = NULL;
}

XojPopplerDocument::XojPopplerDocument(const XojPopplerDocument& doc)
{
	XOJ_INIT_TYPE(XojPopplerDocument);

	this->data = doc.data;
	if (this->data)
	{
		this->data->reference();
	}
}

XojPopplerDocument::~XojPopplerDocument()
{
	XOJ_CHECK_TYPE(XojPopplerDocument);

	if (this->data)
	{
		this->data->unreference();
	}

	this->data = NULL;

	XOJ_RELEASE_TYPE(XojPopplerDocument);
}

bool XojPopplerDocument::operator==(XojPopplerDocument& doc)
{
	XOJ_CHECK_TYPE(XojPopplerDocument);

	return this->data == doc.data;
}

void XojPopplerDocument::operator=(XojPopplerDocument& doc)
{
	XOJ_CHECK_TYPE(XojPopplerDocument);

	if (this->data)
	{
		this->data->unreference();
	}

	this->data = doc.data;

	if (this->data)
	{
		this->data->reference();
	}
}

XojPopplerIter* XojPopplerDocument::getContentsIter()
{
	XOJ_CHECK_TYPE(XojPopplerDocument);

	if (this->data == NULL)
	{
		return NULL;
	}

	Outline* outline = this->data->doc->getOutline();
	if (outline == NULL)
	{
		return NULL;
	}

	GooList* items = outline->getItems();
	if (items == NULL)
	{
		return NULL;
	}

	return new XojPopplerIter(*this, items);
}

XojPopplerPage* XojPopplerDocument::getPage(int page)
{
	XOJ_CHECK_TYPE(XojPopplerDocument);

	if (page >= this->getPageCount() || page < 0)
	{
		g_critical("Document::getPdfPage(%i) out of range! (count=%i)", page,
		           this->getPageCount());
		return NULL;
	}

	return this->data->pages[page];
}

bool XojPopplerDocument::isLoaded()
{
	XOJ_CHECK_TYPE(XojPopplerDocument);

	return this->data != NULL;
}

int XojPopplerDocument::getPageCount()
{
	XOJ_CHECK_TYPE(XojPopplerDocument);

	if (!this->data)
	{
		return 0;
	}
	return this->data->doc->getNumPages();
}

void XojPopplerDocument::load(char* data, int length)
{
	XOJ_CHECK_TYPE(XojPopplerDocument);

	if (!globalParams)
	{
		globalParams = new GlobalParams();
	}

	Object obj;
	// create stream
	obj.initNull();
	MemStream* str = new MemStream(data, 0, length, &obj);

	PDFDoc* newDoc = new PDFDoc(str, NULL, NULL);

	if (this->data)
	{
		this->data->unreference();
	}
	this->data = new _IntPopplerDocument(newDoc);
}

bool XojPopplerDocument::load(const char* filename, const char* password,
                              GError** error)
{
	XOJ_CHECK_TYPE(XojPopplerDocument);

	PDFDoc* newDoc;
	GooString* filename_g;
	GooString* password_g;

	if (!globalParams)
	{
		globalParams = new GlobalParams();
	}

	if (!filename)
	{
		return false;
	}

	password_g = NULL;
	if (password != NULL)
	{
		if (g_utf8_validate(password, -1, NULL))
		{
			gchar* password_latin;

			password_latin = g_convert(password, -1, "ISO-8859-1", "UTF-8", NULL, NULL,
			                           NULL);
			password_g = new GooString(password_latin);
			g_free(password_latin);
		}
		else
		{
			password_g = new GooString(password);
		}
	}

#ifdef G_OS_WIN32
	wchar_t* filenameW;
	int wlen;

	wlen = MultiByteToWideChar(CP_UTF8, 0, filename, -1, NULL, 0);

	filenameW = new WCHAR[wlen];
	if (!filenameW)
		return NULL;

	wlen = MultiByteToWideChar(CP_UTF8, 0, filename, -1, filenameW, wlen);

	newDoc = new PDFDoc(filenameW, wlen, password_g, password_g);
	delete filenameW;
#else
	filename_g = new GooString(filename);
	newDoc = new PDFDoc(filename_g, password_g, password_g);
#endif
	delete password_g;

	if (!newDoc->isOk())
	{
		int fopen_errno;
		switch (newDoc->getErrorCode())
		{
		case errOpenFile:
			// If there was an error opening the file, count it as a G_FILE_ERROR
			// and set the GError parameters accordingly. (this assumes that the
			// only way to get an errOpenFile error is if newDoc was created using
			// a filename and thus fopen was called, which right now is true.
			fopen_errno = newDoc->getFopenErrno();
			g_set_error(error, G_FILE_ERROR, g_file_error_from_errno(fopen_errno), "%s",
			            g_strerror(fopen_errno));
			break;
		case errBadCatalog:
			g_set_error(error, 0, 0, "Failed to read the document catalog");
			break;
		case errDamaged:
			g_set_error(error, 0, 0, "PDF document is damaged");
			break;
		case errEncrypted:
			g_set_error(error, 0, 0, "Document is encrypted");
			break;
		default:
			g_set_error(error, 0, 0, "Failed to load document");
		}

		delete newDoc;
		return false;
	}

	if (this->data)
	{
		this->data->unreference();
	}
	this->data = new _IntPopplerDocument(newDoc);

	return true;
}

PDFDoc* XojPopplerDocument::getDoc()
{
	XOJ_CHECK_TYPE(XojPopplerDocument);

	if (this->data)
	{
		return this->data->doc;
	}
	return NULL;
}

gsize XojPopplerDocument::getId()
{
	XOJ_CHECK_TYPE(XojPopplerDocument);

	return (gsize) this->data;
}

bool XojPopplerDocument::save(String filename, GError** error)
{
	XOJ_CHECK_TYPE(XojPopplerDocument);

	if (this->data == NULL)
	{
		return false;
	}


	// TODO !!!!!!
	return false;

//	GooString * fname = new GooString(filename.c_str());
//	int err_code = this->data->doc->saveAs(fname);
//	delete fname;
//
//	switch (err_code) {
//	case errNone:
//		break;
//	case errOpenFile:
//		g_set_error(error, 0, 0, _("Failed to open file for writing"));
//		break;
//	case errEncrypted:
//		g_set_error(error, 0, 0, _("Document is encrypted"));
//		break;
//	default:
//		g_set_error(error, 0, 0, _("Failed to save document"));
//	}
//
//	return err_code == errNone;
}
<|MERGE_RESOLUTION|>--- conflicted
+++ resolved
@@ -129,11 +129,7 @@
 private:
 	int ref;
 
-<<<<<<< HEAD
 	GMutex docMutex;
-=======
-	GMutex* docMutex;
->>>>>>> cd7cbe10
 
 };
 
