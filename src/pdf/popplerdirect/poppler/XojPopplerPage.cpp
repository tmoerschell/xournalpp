--- conflicted
+++ resolved
@@ -5,14 +5,8 @@
 #include "../poppler-0.24.1/poppler/OutputDev.h"
 #include "../workaround/workaround.h"
 
-<<<<<<< HEAD
 XojPopplerPage::XojPopplerPage(PDFDoc * doc, GMutex * docMutex,
 		CairoOutputDev * outputDev, Page * page, int index) {
-=======
-XojPopplerPage::XojPopplerPage(PDFDoc* doc, GMutex* docMutex,
-                               CairoOutputDev* outputDev, Page* page, int index)
-{
->>>>>>> c9213834
 	XOJ_INIT_TYPE(XojPopplerPage);
 
 	this->doc = doc;
@@ -107,7 +101,6 @@
 
 	g_mutex_lock(this->docMutex);
 
-<<<<<<< HEAD
 	this->page->displaySlice(this->outputDev, 72.0 /* hDPI */, 72.0 /* vDPI */,
 			0 /* rotate */, false, /* useMediaBox */
 			true, /* Crop */
@@ -116,13 +109,6 @@
 
 	// TODO POPPLER ,this->doc->getCatalog(), NULL, NULL, forPrinting ? poppler_print_annot_cb : NULL, NULL);
 
-=======
-	this->page->displaySlice(this->outputDev, 72.0, 72.0, 0,
-	                         false, /* useMediaBox */
-	                         true, /* Crop */
-	                         -1, -1, -1, -1, forPrinting, this->doc->getCatalog(), NULL, NULL,
-	                         forPrinting ? poppler_print_annot_cb : NULL, NULL);
->>>>>>> c9213834
 	cairo_restore(cr);
 
 	g_mutex_unlock(this->docMutex);
@@ -142,7 +128,6 @@
 	if (this->text == NULL)
 	{
 		g_mutex_lock(this->docMutex);
-<<<<<<< HEAD
 		TextOutputDev *textDev = new TextOutputDev(NULL, true, /* TODO POPPLER : Check value */
 				0, false, false);
 
@@ -152,14 +137,6 @@
 		NULL, NULL);
 
 
-=======
-		TextOutputDev* textDev = new TextOutputDev(NULL, true, false, false);
-		Gfx* gfx = this->page->createGfx(textDev, 72.0, 72.0, 0,
-		                                 false, /* useMediaBox */
-		                                 true, /* Crop */
-		                                 -1, -1, -1, -1, false, /* printing */
-		                                 this->doc->getCatalog(), NULL, NULL, NULL, NULL);
->>>>>>> c9213834
 		this->page->display(gfx);
 		textDev->endPage();
 
@@ -213,20 +190,11 @@
 
 	bool atTop = true;
 
-<<<<<<< HEAD
 	while (this->text->findText(ucs4, ucs4_len, atTop, true, // startAtTop, stopAtBottom
 			!atTop, false, // startAtLast, stopAtLast
 			false, false, // caseSensitive, backwards
 			false, // GBool wholeWord,
 			&xMin, &yMin, &xMax, &yMax)) {
-=======
-	while (this->text->findText(ucs4, ucs4_len, atTop,
-	                            true, // startAtTop, stopAtBottom
-	                            !atTop, false, // startAtLast, stopAtLast
-	                            false, false, // caseSensitive, backwards
-	                            &xMin, &yMin, &xMax, &yMax))
-	{
->>>>>>> c9213834
 
 		match = new XojPopplerRectangle();
 		match->x1 = xMin;
