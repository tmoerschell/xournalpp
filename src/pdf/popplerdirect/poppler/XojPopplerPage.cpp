--- conflicted
+++ resolved
@@ -113,7 +113,6 @@
 
 	g_mutex_lock(this->docMutex);
 
-<<<<<<< HEAD
 	this->page->displaySlice(this->outputDev, 72.0 /* hDPI */, 72.0 /* vDPI */,
 			0 /* rotate */, false, /* useMediaBox */
 			true, /* Crop */
@@ -122,14 +121,6 @@
 
 	// TODO POPPLER ,this->doc->getCatalog(), NULL, NULL, forPrinting ? poppler_print_annot_cb : NULL, NULL);
 
-=======
-	this->page->displaySlice(this->outputDev, 72.0, 72.0, 0,
-	//this->page->displaySlice(this->outputDev, this->pdfDpi, this->pdfDpi, 0,
-	                         false, /* useMediaBox */
-	                         true, /* Crop */
-	                         -1, -1, -1, -1, forPrinting, this->doc->getCatalog(), NULL, NULL,
-	                         forPrinting ? poppler_print_annot_cb : NULL, NULL);
->>>>>>> 2e997115
 	cairo_restore(cr);
 
 	g_mutex_unlock(this->docMutex);
@@ -149,7 +140,6 @@
 	if (this->text == NULL)
 	{
 		g_mutex_lock(this->docMutex);
-<<<<<<< HEAD
 		TextOutputDev *textDev = new TextOutputDev(NULL, true, /* TODO POPPLER : Check value */
 				0, false, false);
 
@@ -159,15 +149,6 @@
 		NULL, NULL);
 
 
-=======
-		TextOutputDev* textDev = new TextOutputDev(NULL, true, false, false);
-		Gfx* gfx = this->page->createGfx(textDev, 72.0, 72.0, 0,
-		//Gfx* gfx = this->page->createGfx(textDev, this->pdfDpi, this->pdfDpi, 0,
-		                                 false, /* useMediaBox */
-		                                 true, /* Crop */
-		                                 -1, -1, -1, -1, false, /* printing */
-		                                 this->doc->getCatalog(), NULL, NULL, NULL, NULL);
->>>>>>> 2e997115
 		this->page->display(gfx);
 		textDev->endPage();
 
