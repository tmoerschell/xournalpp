--- conflicted
+++ resolved
@@ -190,14 +190,8 @@
 
 	Object obj1;
 	str->getDict()->lookup("Length", &obj1);
-<<<<<<< HEAD
 	if (!obj1.isInt()) {
 		printf("PDFDoc::writeRawStream, no Length in stream dict");
-=======
-	if (!obj1.isInt())
-	{
-		error(-1, "PDFDoc::writeRawStream, no Length in stream dict");
->>>>>>> c9213834
 		return;
 	}
 
