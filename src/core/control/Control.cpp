--- conflicted
+++ resolved
@@ -356,7 +356,6 @@
     auto current = getCurrentPageNo();
     auto count = this->doc->getPageCount();
 
-<<<<<<< HEAD
     this->actionDB->enableAction(Action::GOTO_FIRST, current != 0);
     this->actionDB->enableAction(Action::GOTO_PREVIOUS, current != 0);
     this->actionDB->enableAction(Action::GOTO_PREVIOUS_ANNOTATED_PAGE, current != 0);
@@ -365,13 +364,6 @@
     this->actionDB->enableAction(Action::GOTO_LAST, current < count - 1);
     this->actionDB->enableAction(Action::GOTO_NEXT_ANNOTATED_PAGE, current < count - 1);
 }
-=======
-        default:
-            g_warning("Unhandled action event: %s / %s (%i / %i)", ActionType_toString(type).c_str(),
-                      ActionGroup_toString(group).c_str(), type, group);
-            Stacktrace::printStacktrace();
-    }
->>>>>>> 747c6bca
 
 bool Control::toggleCompass() {
     return toggleGeometryTool<Compass, xoj::view::CompassView, CompassController, CompassInputHandler,
@@ -446,7 +438,7 @@
             break;
         default:
             g_warning("Unhandled OpacityFeature for selectAlpha event: %s", opacityFeatureToString(feature).c_str());
-            Stacktrace::printStracktrace();
+            Stacktrace::printStacktrace();
             break;
     }
     auto dlg = xoj::popup::PopupWindowWrapper<xoj::popup::SelectOpacityDialog>(
@@ -464,7 +456,7 @@
                     default:
                         g_warning("Unhandled OpacityFeature for callback of SelectOpacityDialog: %s",
                                   opacityFeatureToString(feature).c_str());
-                        Stacktrace::printStracktrace();
+                        Stacktrace::printStacktrace();
                         break;
                 }
             });
