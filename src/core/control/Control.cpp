--- conflicted
+++ resolved
@@ -537,13 +537,11 @@
                                                                 win->getToolbarModel()->save(filepath);
                                                             });
     dlg.show(GTK_WINDOW(this->win->getWindow()));
-<<<<<<< HEAD
-=======
 
     if (auto tbs = this->win->getToolbarModel()->getToolbars();
         std::find(tbs->begin(), tbs->end(), this->win->getSelectedToolbar()) == tbs->end()) {
         // The active toolbar has been deleted!
-        assert(!tbs->empty());
+        xoj_assert(!tbs->empty());
         this->win->toolbarSelected(tbs->front());
         XojMsgBox::showErrorToUser(GTK_WINDOW(this->win->getWindow()),
                                    _("You deleted the active toolbar. Falling back to the default toolbar."));
@@ -552,7 +550,6 @@
     this->win->updateToolbarMenu();
     auto filepath = Util::getConfigFile(TOOLBAR_CONFIG);
     this->win->getToolbarModel()->save(filepath);
->>>>>>> cb6bd981
 }
 
 void Control::customizeToolbars() {
