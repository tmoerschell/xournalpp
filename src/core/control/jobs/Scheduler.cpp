--- conflicted
+++ resolved
@@ -4,11 +4,8 @@
 #include <cstdint>    // for uint64_t
 
 #include "control/jobs/Job.h"  // for Job, JOB_TYPE_RENDER
-<<<<<<< HEAD
 #include "util/Assert.h"       // for xoj_assert
-=======
 #include "util/glib_casts.h"   // for wrap_for_once_v
->>>>>>> ee03a0e7
 
 #include "config-debug.h"  // for DEBUG_SHEDULER
 
