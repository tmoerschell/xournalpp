#include "ImageHandler.h"

#include <algorithm>  // for min
#include <fstream>
#include <memory>  // for __shared_ptr_access, make...
#include <sstream>
#include <string>   // for string
#include <utility>  // for operator==, pair

#include <glib-object.h>  // for g_object_unref
#include <glib.h>         // for g_error_free, g_free, GError

#include "control/Control.h"              // for Control
#include "control/tools/EditSelection.h"  // for EditSelection
#include "gui/MainWindow.h"               // for MainWindow
#include "gui/PageView.h"                 // for XojPageView
#include "gui/XournalView.h"              // for XournalView
#include "gui/dialog/XojOpenDlg.h"        // for showOpenImageDialog
#include "model/Image.h"
#include "model/Layer.h"            // for Layer
#include "model/PageRef.h"          // for PageRef
#include "model/XojPage.h"          // for XojPage
#include "undo/InsertUndoAction.h"  // for InsertUndoAction
#include "undo/UndoRedoHandler.h"   // for UndoRedoHandler
#include "util/XojMsgBox.h"         // for XojMsgBox
#include "util/i18n.h"              // for _
#include "util/raii/GObjectSPtr.h"  // for GObjectSPtr.h

ImageHandler::ImageHandler(Control* control): control(control) {}

ImageHandler::~ImageHandler() = default;


void ImageHandler::chooseAndCreateImage(std::function<void(std::unique_ptr<Image>)> callback) {
    xoj::OpenDlg::showOpenImageDialog(control->getGtkWindow(), control->getSettings(),
                                      [cb = std::move(callback), ctrl = control](fs::path p, bool) {
                                          auto img = ImageHandler::createImageFromFile(p);

                                          if (!img || img->getImageSize() == Image::NOSIZE) {
                                              XojMsgBox::showErrorToUser(ctrl->getGtkWindow(),
                                                                         _("Failed to load image"));
                                              return;
                                          }
                                          cb(std::move(img));
                                      });
}

auto ImageHandler::createImageFromFile(const fs::path& p) -> std::unique_ptr<Image> {

    auto fileToString = [](const fs::path& p) {
        // This is the faster file dump I could come up with. Faster by 20% than g_file_load_contents (with -O3)
        std::ifstream stream(p);

        auto pos = stream.tellg();
        stream.seekg(0, std::ios_base::end);  // Go to the end
        auto size = stream.tellg() - pos;     // Get the size
        stream.seekg(pos);                    // Go back

        std::string s(as_unsigned(size), 0);  // Allocate
        stream.read(&s[0], size);             // Dump
        return s;
    };

    auto img = std::make_unique<Image>();
    try {
        img->setImage(fileToString(p));
    } catch (const std::ios_base::failure& e) {
        std::stringstream msg;
        msg << _("Error while opening image file: ") << p.string() << '\n'
            << "Error code: " << e.code() << '\n'
            << "Explanatory string: " << e.what();
        XojMsgBox::showErrorToUser(nullptr, msg.str());
        return nullptr;
    }
    // Render the image.
    if (auto opt = img->renderBuffer(); opt.has_value()) {
        // An error occurred
        delete img;
        XojMsgBox::showErrorToUser(this->control->getGtkWindow(), opt.value());
        return std::make_tuple(nullptr, 0, 0);
    }

<<<<<<< HEAD
    return img;
=======
    const auto imgSize = img->getImageSize();
    auto [width, height] = imgSize;
    if (imgSize == Image::NOSIZE) {
        delete img;
        XojMsgBox::showErrorToUser(this->control->getGtkWindow(), std::string(_("Failed to load image")) + "\n" +
                                                                          _("Could not determine image size!"));
        return std::make_tuple(nullptr, 0, 0);
    }

    return std::make_tuple(img, width, height);
>>>>>>> 153fdb6f
}

bool ImageHandler::addImageToDocument(std::unique_ptr<Image> img, PageRef page, Control* control, bool addUndoAction) {
    Layer* layer = page->getSelectedLayer();

    if (addUndoAction) {
        control->getUndoRedoHandler()->addUndoAction(std::make_unique<InsertUndoAction>(page, layer, img.get()));
    }

    XournalView* xournal = control->getWindow()->getXournal();
    auto pageNr = xournal->getCurrentPage();
    auto* view = xournal->getViewFor(pageNr);

    if (view->getPage() != page) {
        g_warning("Active page changed while you selected the image. Aborting.");
        return false;
    }

    auto sel = SelectionFactory::createFromFloatingElement(control, page, layer, view, std::move(img));
    control->getWindow()->getXournal()->setSelection(sel.release());
    return true;
}

void ImageHandler::automaticScaling(Image& img, PageRef page) {
    double zoom = 1;
    double x = img.getX();
    double y = img.getY();
    auto [width, height] = img.getImageSize();

    if (x + width > page->getWidth() || y + height > page->getHeight()) {
        double const maxZoomX = (page->getWidth() - x) / width;
        double const maxZoomY = (page->getHeight() - y) / height;
        zoom = std::min(maxZoomX, maxZoomY);
    }

    img.setWidth(width * zoom);
    img.setHeight(height * zoom);
}

void ImageHandler::insertImageWithSize(PageRef page, const xoj::util::Rectangle<double>& space) {
    chooseAndCreateImage([space, page, ctrl = control](std::unique_ptr<Image> img) {
        xoj_assert(img);
        img->setX(space.x);
        img->setY(space.y);
        auto [width, height] = img->getImageSize();

        if (static_cast<int>(space.width) != 0 && static_cast<int>(space.height) != 0) {
            // scale down
            const double scaling = std::min(space.height / height, space.width / width);
            img->setWidth(scaling * width);
            img->setHeight(scaling * height);

            // center
            if (img->getElementHeight() < space.height) {
                img->setY(img->getY() + ((space.height - img->getElementHeight()) * 0.5));
            }
            if (img->getElementWidth() < space.width) {
                img->setX(img->getX() + ((space.width - img->getElementWidth()) * 0.5));
            }
        } else {
            // zero space is selected, scale original image size down to fit on the page
            automaticScaling(*img, page);
        }
        addImageToDocument(std::move(img), page, ctrl, true);
    });
}<|MERGE_RESOLUTION|>--- conflicted
+++ resolved
@@ -75,25 +75,11 @@
     // Render the image.
     if (auto opt = img->renderBuffer(); opt.has_value()) {
         // An error occurred
-        delete img;
-        XojMsgBox::showErrorToUser(this->control->getGtkWindow(), opt.value());
-        return std::make_tuple(nullptr, 0, 0);
+        XojMsgBox::showErrorToUser(nullptr, opt.value());
+        return nullptr;
     }
 
-<<<<<<< HEAD
     return img;
-=======
-    const auto imgSize = img->getImageSize();
-    auto [width, height] = imgSize;
-    if (imgSize == Image::NOSIZE) {
-        delete img;
-        XojMsgBox::showErrorToUser(this->control->getGtkWindow(), std::string(_("Failed to load image")) + "\n" +
-                                                                          _("Could not determine image size!"));
-        return std::make_tuple(nullptr, 0, 0);
-    }
-
-    return std::make_tuple(img, width, height);
->>>>>>> 153fdb6f
 }
 
 bool ImageHandler::addImageToDocument(std::unique_ptr<Image> img, PageRef page, Control* control, bool addUndoAction) {
