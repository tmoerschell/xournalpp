#include "XournalMain.h"

#include <algorithm>  // for copy, sort, max
#include <array>      // for array
#include <chrono>     // for time_point, duration, hours...
#include <clocale>    // for setlocale, LC_NUMERIC
#include <cstdio>     // for printf
#include <cstdlib>    // for exit, size_t
#include <exception>  // for exception
#include <iostream>   // for operator<<, endl, basic_...
#include <locale>     // for locale
#include <memory>     // for unique_ptr, allocator
#include <optional>   // for optional, nullopt
#include <sstream>    // for stringstream
#include <stdexcept>  // for runtime_error
#include <string>     // for string, basic_string
#include <vector>     // for vector

#include <gio/gio.h>      // for GApplication, G_APPLICATION
#include <glib-object.h>  // for G_CALLBACK, g_signal_con...
#include <glib.h>         // for GOptionEntry, gchar, G_O...
#include <libintl.h>      // for bindtextdomain, textdomain

#include "control/RecentManager.h"           // for RecentManager
#include "control/jobs/BaseExportJob.h"      // for ExportBackgroundType
#include "control/jobs/XournalScheduler.h"   // for XournalScheduler
#include "control/settings/LatexSettings.h"  // for LatexSettings
#include "control/settings/Settings.h"       // for Settings
#include "control/settings/SettingsEnums.h"  // for ICON_THEME_COLOR, ICON_T...
#include "control/xojfile/LoadHandler.h"     // for LoadHandler
#include "gui/GladeSearchpath.h"             // for GladeSearchpath
#include "gui/MainWindow.h"                  // for MainWindow
#include "gui/XournalView.h"                 // for XournalView
#include "model/Document.h"                  // for Document
#include "undo/EmergencySaveRestore.h"       // for EmergencySaveRestore
#include "undo/UndoRedoHandler.h"            // for UndoRedoHandler
#include "util/PathUtil.h"                   // for getConfigFolder, openFil...
#include "util/PlaceholderString.h"          // for PlaceholderString
#include "util/Stacktrace.h"                 // for Stacktrace
#include "util/Util.h"                       // for execInUiThread
#include "util/XojMsgBox.h"                  // for XojMsgBox
#include "util/i18n.h"                       // for _, FS, _F

#include "Control.h"       // for Control
#include "ExportHelper.h"  // for exportImg, exportPdf
#include "config-dev.h"    // for ERRORLOG_DIR
#include "config-git.h"    // for GIT_BRANCH, GIT_ORIGIN_O...
#include "config.h"        // for GETTEXT_PACKAGE, ENABLE_NLS
#include "filesystem.h"    // for path, operator/, exists

namespace {

constexpr auto APP_FLAGS = GApplicationFlags(G_APPLICATION_SEND_ENVIRONMENT | G_APPLICATION_NON_UNIQUE);

/// Configuration migration status.
enum class MigrateStatus {
    NotNeeded,  ///< No migration was needed.
    Success,    ///< Migration was carried out successfully.
    Failure,    ///< Migration failed. */
};

struct MigrateResult {
    MigrateStatus status{};
    std::string message;  ///< Any additional information about the migration status.
};

auto migrateSettings() -> MigrateResult;

void checkForErrorlog();
void checkForEmergencySave(Control* control);

void initResourcePath(GladeSearchpath* gladePath, const gchar* relativePathAndFile, bool failIfNotFound = true);

void initCAndCoutLocales() {
    /**
     * Force numbers to be printed out and parsed by C libraries (cairo) in the "classic" locale.
     * This avoids issue with tags when exporting to PDF, see #3551
     */
    setlocale(LC_NUMERIC, "C");

    std::cout.imbue(std::locale());
}

void initLocalisation() {
#ifdef ENABLE_NLS
    fs::path localeDir = Util::getGettextFilepath(Util::getLocalePath().u8string().c_str());
    bindtextdomain(GETTEXT_PACKAGE, localeDir.u8string().c_str());
    textdomain(GETTEXT_PACKAGE);

#ifdef _WIN32
    bind_textdomain_codeset(GETTEXT_PACKAGE, "UTF-8");
#endif

#endif  // ENABLE_NLS

    // Not working on GNU g++(mingww) forWindows! Only working on Linux/macOS and with msvc
    try {
        std::locale::global(std::locale(""));  // "" - system default locale
    } catch (const std::runtime_error& e) {
        g_warning("XournalMain: System default locale could not be set.\n - Caused by: %s\n - Note that it is not "
                  "supported to set the locale using mingw-w64 on windows.\n - This could be solved by compiling "
                  "xournalpp with msvc",
                  e.what());
    }

    initCAndCoutLocales();
}

auto migrateSettings() -> MigrateResult {
    const fs::path newConfigPath = Util::getConfigFolder();

    if (!fs::exists(newConfigPath)) {
        const std::array oldPaths = {
                Util::getConfigFolder().parent_path() /= "com.github.xournalpp.xournalpp",
                Util::getConfigFolder().parent_path() /= "com.github.xournalpp.xournalpp.exe",
                fs::u8path(g_get_home_dir()) /= ".xournalpp",
        };
        for (auto const& oldPath: oldPaths) {
            if (!fs::is_directory(oldPath)) {
                continue;
            }
            g_message("Migrating configuration from %s to %s", oldPath.string().c_str(),
                      newConfigPath.string().c_str());
            Util::ensureFolderExists(newConfigPath.parent_path());
            try {
                fs::copy(oldPath, newConfigPath, fs::copy_options::recursive);
                constexpr auto msg = "Due to a recent update, Xournal++ has changed where its configuration files are "
                                     "stored.\nThey have been automatically copied from\n\t{1}\nto\n\t{2}";
                return {MigrateStatus::Success, FS(_F(msg) % oldPath.u8string() % newConfigPath.u8string())};
            } catch (const fs::filesystem_error& e) {
                constexpr auto msg =
                        "Due to a recent update, Xournal++ has changed where its configuration files are "
                        "stored.\nHowever, when attempting to copy\n\t{1}\nto\n\t{2}\nmigration failed:\n{3}";
                g_message("Migration failed: %s", e.what());
                return {MigrateStatus::Failure, FS(_F(msg) % oldPath.u8string() % newConfigPath.u8string() % e.what())};
            }
        }
    }
    return {MigrateStatus::NotNeeded, ""};
}

static void deleteFile(const fs::path& file) {
    std::error_code error;
    if (!fs::remove(file, error)) {
        std::stringstream msg;
        msg << FS(_F("Failed to delete file: {1}") % file.u8string()) << std::endl;
        msg << error << std::endl << error.message() << std::endl;
        msg << FS(_F("Please delete the file manually"));
        XojMsgBox::showErrorToUser(nullptr, msg.str());
    }
}

void checkForErrorlog() {
    std::vector<fs::path> errorList;

    try {
        const fs::path errorDir = Util::getCacheSubfolder(ERRORLOG_DIR);
        if (!fs::exists(errorDir)) {
            return;
        }

        // Todo(cpp20): replace std::chrono::hours(168) with std::chrono::weeks(1)
        const auto oldestModificationDate = fs::file_time_type::clock::now() - std::chrono::hours(168);
        for (auto const& f: fs::directory_iterator(errorDir)) {
            if (f.is_regular_file() && f.path().filename().string().substr(0, 8) == "errorlog") {
                if (f.last_write_time() > oldestModificationDate) {
                    errorList.emplace_back(f);
                }
            }
        }
    } catch (fs::filesystem_error& e) {
        g_warning("Filesystem error while looking for crash logs:\n"
                  "   %s\n"
                  "   %s\n",
                  e.path1().c_str(), e.what());
        return;
    }

    if (errorList.empty()) {
        return;
    }

    std::sort(errorList.begin(), errorList.end());
    std::string msg = errorList.size() == 1 ? _("There is a recent errorlogfile from Xournal++. Please file a "
                                                "Bugreport, so the bug may be fixed.") :
                                              _("There are recent errorlogfiles from Xournal++. Please file a "
                                                "Bugreport, so the bug may be fixed.");
    msg += "\n";
    msg += FS(_F("The most recent log file name: {1}") % errorList[0].string());

    enum Responses { FILE_REPORT = 1, OPEN_FILE, OPEN_DIR, DELETE_FILE, CANCEL };
<<<<<<< HEAD
    std::vector<XojMsgBox::Button> buttons = {{_("File Bug Report"), FILE_REPORT},
                                              {_("Open Logfile"), OPEN_FILE},
                                              {_("Open Logfile directory"), OPEN_DIR},
                                              {_("Delete Logfile"), DELETE_FILE},
                                              {_("Cancel"), CANCEL}};
    XojMsgBox::askQuestion(nullptr, _("Crash log"), msg, buttons,
                           [errorlogPath = fs::path(errorList.front())](int response) {
                               if (response == FILE_REPORT) {
                                   Util::openFileWithDefaultApplication(PROJECT_BUGREPORT);
                                   Util::openFileWithDefaultApplication(errorlogPath);
                               } else if (response == OPEN_FILE) {
                                   Util::openFileWithDefaultApplication(errorlogPath);
                               } else if (response == OPEN_DIR) {
                                   Util::openFileWithFilebrowser(errorlogPath.parent_path());
                               } else if (response == DELETE_FILE) {
                                   deleteFile(errorlogPath);
                               }
                           });
=======
    gtk_dialog_add_button(GTK_DIALOG(dialog), _("Send Bugreport"), FILE_REPORT);
    gtk_dialog_add_button(GTK_DIALOG(dialog), _("Open Logfile"), OPEN_FILE);
    gtk_dialog_add_button(GTK_DIALOG(dialog), _("Open Logfile directory"), OPEN_DIR);
    gtk_dialog_add_button(GTK_DIALOG(dialog), _("Delete Logfile"), DELETE_FILE);
    gtk_dialog_add_button(GTK_DIALOG(dialog), _("Cancel"), CANCEL);

    const int response = gtk_dialog_run(GTK_DIALOG(dialog));
    gtk_widget_destroy(dialog);

    auto const& errorlogPath = fs::path(errorList.front());
    if (response == FILE_REPORT) {
        Util::openFileWithDefaultApplication(PROJECT_BUGREPORT);
        Util::openFileWithDefaultApplication(errorlogPath);
    } else if (response == OPEN_FILE) {
        Util::openFileWithDefaultApplication(errorlogPath);
    } else if (response == OPEN_DIR) {
        Util::openFileWithDefaultApplication(errorlogPath.parent_path());
    } else if (response == DELETE_FILE) {
        deleteFile(errorlogPath);
    }
>>>>>>> b48932a2
}

void checkForEmergencySave(Control* control) {
    auto file = Util::getConfigFile("emergencysave.xopp");

    if (!fs::exists(file)) {
        return;
    }

    const std::string msg = _("Xournal++ crashed last time. Would you like to restore the last edited file?");

    enum { DELETE_FILE = 1, RESTORE_FILE };
    XojMsgBox::askQuestion(nullptr, _("Recovery file detected"), msg,
                           {{_("Delete file"), DELETE_FILE}, {_("Restore file"), RESTORE_FILE}},
                           [file = std::move(file), ctrl = control](int response) {
                               if (response == DELETE_FILE) {
                                   deleteFile(file);
                               } else if (response == RESTORE_FILE && ctrl->openFile(file, -1, true)) {
                                   ctrl->getDocument()->setFilepath("");

                                   // Make sure the document is changed, there is a question to ask for save
                                   ctrl->getUndoRedoHandler()->addUndoAction(std::make_unique<EmergencySaveRestore>());
                                   ctrl->updateWindowTitle();
                                   deleteFile(file);
                               }
                           });
}

namespace {
void exitOnMissingPdfFileName(const LoadHandler& loader) {
    if (!loader.getMissingPdfFilename().empty()) {
        auto msg =
                FS(_F("The background file \"{1}\" could not be found. It might have been moved, renamed or deleted.") %
                   loader.getMissingPdfFilename());
        std::cerr << msg << std::endl;
        exit(-2);
    }
}
}  // namespace


/**
 * @brief Export the input file as a bunch of image files (one per page)
 * @param input Path to the input file
 * @param output Path to the output file(s)
 * @param range Page range to be parsed. If range=nullptr, exports the whole file
 * @param layerRange Layer range to be parsed. Will only export those layers, for every exported page.
 *                  If a number is too high for the number of layers on a given page, it is just ignored.
 *                  If range=nullptr, exports all layers.
 * @param pngDpi Set dpi for Png files. Non positive values are ignored
 * @param pngWidth Set the width for Png files. Non positive values are ignored
 * @param pngHeight Set the height for Png files. Non positive values are ignored
 * @param exportBackground If EXPORT_BACKGROUND_NONE, the exported image file has transparent background
 *
 *  The priority is: pngDpi overwrites pngWidth overwrites pngHeight
 *
 * @return 0 on success, -2 on failure opening the input file, -3 on export failure
 */
auto exportImg(const char* input, const char* output, const char* range, const char* layerRange, int pngDpi,
               int pngWidth, int pngHeight, ExportBackgroundType exportBackground) -> int {
    LoadHandler loader;
    Document* doc = loader.loadDocument(input);
    if (doc == nullptr) {
        g_error("%s", loader.getLastError().c_str());
    }

    exitOnMissingPdfFileName(loader);

    return ExportHelper::exportImg(doc, output, range, layerRange, pngDpi, pngWidth, pngHeight, exportBackground);
}

/**
 * @brief Export the input file as pdf
 * @param input Path to the input file
 * @param output Path to the output file
 * @param layerRange Layer range to be parsed. Will only export those layers, for every exported page.
 *                  If a number is too high for the number of layers on a given page, it is just ignored.
 *                  If range=nullptr, exports all layers.
 * @param range Page range to be parsed. If range=nullptr, exports the whole file
 * @param exportBackground If EXPORT_BACKGROUND_NONE, the exported pdf file has white background
 * @param progressiveMode If true, then for each xournalpp page, instead of rendering one PDF page, the page layers are
 * rendered one by one to produce as many pages as there are layers.
 *
 * @return 0 on success, -2 on failure opening the input file, -3 on export failure
 */
auto exportPdf(const char* input, const char* output, const char* range, const char* layerRange,
               ExportBackgroundType exportBackground, bool progressiveMode) -> int {
    LoadHandler loader;
    Document* doc = loader.loadDocument(input);
    if (doc == nullptr) {
        g_error("%s", loader.getLastError().c_str());
    }

    exitOnMissingPdfFileName(loader);

    return ExportHelper::exportPdf(doc, output, range, layerRange, exportBackground, progressiveMode);
}

struct XournalMainPrivate {
    XournalMainPrivate() = default;
    XournalMainPrivate(XournalMainPrivate&&) = delete;
    XournalMainPrivate(XournalMainPrivate const&) = delete;
    auto operator=(XournalMainPrivate&&) -> XournalMainPrivate = delete;
    auto operator=(XournalMainPrivate const&) -> XournalMainPrivate = delete;

    ~XournalMainPrivate() {
        g_strfreev(optFilename);
        g_free(pdfFilename);
        g_free(imgFilename);
    }

    gchar** optFilename{};
    gchar* pdfFilename{};
    gchar* imgFilename{};
    gboolean showVersion = false;
    int openAtPageNumber = 0;  // when no --page is used, the document opens at the page specified in the metadata file
    gchar* exportRange{};
    gchar* exportLayerRange{};
    int exportPngDpi = -1;
    int exportPngWidth = -1;
    int exportPngHeight = -1;
    gboolean exportNoBackground = false;
    gboolean exportNoRuling = false;
    gboolean progressiveMode = false;
    gboolean disableAudio = false;
    std::unique_ptr<GladeSearchpath> gladePath;
    std::unique_ptr<Control> control;
    std::unique_ptr<MainWindow> win;
};
using XMPtr = XournalMainPrivate*;

/// Checks for input method compatibility and ensures it
void ensure_input_model_compatibility() {
    const char* imModule = g_getenv("GTK_IM_MODULE");
    if (imModule != nullptr) {
        const std::string imModuleString{imModule};
        if (imModuleString == "xim") {
            g_warning("Unsupported input method: %s", imModule);
        }
    }
}

/**
 * Find a file in a resource folder, and return the resource folder path
 * Return an empty string, if the folder was not found
 */
auto findResourcePath(const fs::path& searchFile) -> fs::path {
    auto search_for = [&searchFile](fs::path start) -> std::optional<fs::path> {
        constexpr auto* postfix = "share/xournalpp";
        /// 1. relative install
        /// 2. windows install
        /// 3. build dir
        for (int i = 0; i < 3; ++i, start = start.parent_path()) {
            if (auto target = start / searchFile; fs::exists(target)) {
                return target.parent_path();
            }

            if (auto folder = start / postfix / searchFile; fs::exists(folder)) {
                return folder.parent_path();
            }
        }
        return std::nullopt;
    };
    /*    /// relative execution path
        if (auto path = search_for(fs::path{}); path) {
            return *path;
        }*/
    /// real execution path
    if (auto path = search_for(Stacktrace::getExePath().parent_path()); path) {
        return *path;
    }
    // Not found
    return {};
}

void initResourcePath(GladeSearchpath* gladePath, const gchar* relativePathAndFile, bool failIfNotFound) {
    auto uiPath = findResourcePath(relativePathAndFile);  // i.e.  relativePathAndFile = "ui/about.glade"

    if (!uiPath.empty()) {
        gladePath->addSearchDirectory(uiPath);
        return;
    }

    // -----------------------------------------------------------------------

    fs::path p = Util::getDataPath();
    p /= relativePathAndFile;

    if (fs::exists(p)) {
        gladePath->addSearchDirectory(p.parent_path());
        return;
    }

    std::string msg =
            FS(_F("<span foreground='red' size='x-large'>Missing the needed UI file:\n<b>{1}</b></span>\nCould "
                  "not find them at any location.\n  Not relative\n  Not in the Working Path\n  Not in {2}") %
               relativePathAndFile % Util::getDataPath().string());

    if (!failIfNotFound) {
        msg += _("\n\nWill now attempt to run without this file.");
        XojMsgBox::showErrorToUser(nullptr, msg);
    } else {
        XojMsgBox::showErrorAndQuit(msg, 12);
    }
}

void on_activate(GApplication*, XMPtr) {}

void on_command_line(GApplication*, GApplicationCommandLine*, XMPtr) {
    g_message("XournalMain::on_command_line: This should never happen, please file a bugreport with a detailed "
              "description how to reproduce this message");
    // Todo: implement this, if someone files the bug report
}

void on_open_files(GApplication*, gpointer, gint, gchar*, XMPtr) {
    g_message("XournalMain::on_open_files: This should never happen, please file a bugreport with a detailed "
              "description how to reproduce this message");
    // Todo: implement this, if someone files the bug report
}

void on_startup(GApplication* application, XMPtr app_data) {
    initLocalisation();
    ensure_input_model_compatibility();
    const MigrateResult migrateResult = migrateSettings();

    app_data->gladePath = std::make_unique<GladeSearchpath>();
    initResourcePath(app_data->gladePath.get(), "ui/about.glade");
    initResourcePath(app_data->gladePath.get(), "ui/xournalpp.css", false);

    app_data->control = std::make_unique<Control>(application, app_data->gladePath.get(), app_data->disableAudio);

    // Set up icons
    {
        const auto uiPath = app_data->gladePath->getFirstSearchPath();
        const auto lightColorIcons = (uiPath / "iconsColor-light").u8string();
        const auto darkColorIcons = (uiPath / "iconsColor-dark").u8string();
        const auto lightLucideIcons = (uiPath / "iconsLucide-light").u8string();
        const auto darkLucideIcons = (uiPath / "iconsLucide-dark").u8string();

        // icon load order from lowest priority to highest priority
        std::vector<std::string> iconLoadOrder = {};
        const auto chosenTheme = app_data->control->getSettings()->getIconTheme();
        switch (chosenTheme) {
            case ICON_THEME_COLOR:
                iconLoadOrder = {darkLucideIcons, lightLucideIcons, darkColorIcons, lightColorIcons};
                break;
            case ICON_THEME_LUCIDE:
                iconLoadOrder = {darkColorIcons, lightColorIcons, darkLucideIcons, lightLucideIcons};
                break;
            default:
                g_message("Unknown icon theme!");
        }
        const auto darkTheme = app_data->control->getSettings()->isDarkTheme();
        if (darkTheme) {
            for (size_t i = 0; 2 * i + 1 < iconLoadOrder.size(); ++i) {
                std::swap(iconLoadOrder[2 * i], iconLoadOrder[2 * i + 1]);
            }
        }

        for (auto& p: iconLoadOrder) {
            gtk_icon_theme_prepend_search_path(gtk_icon_theme_get_default(), p.c_str());
        }
    }

    auto& globalLatexTemplatePath = app_data->control->getSettings()->latexSettings.globalTemplatePath;
    if (globalLatexTemplatePath.empty()) {
        globalLatexTemplatePath = findResourcePath("resources/") / "default_template.tex";
        g_message("Using default latex template in %s", globalLatexTemplatePath.string().c_str());
        app_data->control->getSettings()->save();
    }

    app_data->win = std::make_unique<MainWindow>(app_data->gladePath.get(), app_data->control.get(),
                                                 GTK_APPLICATION(application));
    app_data->control->initWindow(app_data->win.get());

    if (migrateResult.status != MigrateStatus::NotNeeded) {
        Util::execInUiThread(
                [=]() { XojMsgBox::showErrorToUser(app_data->control->getGtkWindow(), migrateResult.message); });
    }

    app_data->win->show(nullptr);

    bool opened = false;
    if (app_data->optFilename) {
        if (g_strv_length(app_data->optFilename) != 1) {
            const std::string msg = _("Sorry, Xournal++ can only open one file at once.\n"
                                      "Others are ignored.");
            XojMsgBox::showErrorToUser(GTK_WINDOW(app_data->win->getWindow()), msg);
        }

        const fs::path p = Util::fromGFilename(app_data->optFilename[0], false);

        try {
            if (fs::exists(p)) {
                opened = app_data->control->openFile(p,
                                                     app_data->openAtPageNumber - 1);  // First page for user is page 1
            } else {
                opened = app_data->control->newFile("", p);
            }
        } catch (const fs::filesystem_error& e) {
            const std::string msg = FS(_F("Sorry, Xournal++ cannot open remote files at the moment.\n"
                                          "You have to copy the file to a local directory.") %
                                       p.u8string() % e.what());
            XojMsgBox::showErrorToUser(GTK_WINDOW(app_data->win->getWindow()), msg);
            opened = app_data->control->newFile("", p);
        }
    } else if (app_data->control->getSettings()->isAutoloadMostRecent()) {
        auto most_recent = RecentManager::getMostRecent();
        if (most_recent) {
            if (auto p = Util::fromUri(gtk_recent_info_get_uri(most_recent.get()))) {
                opened = app_data->control->openFile(*p);
            }
        }
    }

    app_data->control->getScheduler()->start();

    if (!opened) {
        app_data->control->newFile();
    }

    checkForErrorlog();
    checkForEmergencySave(app_data->control.get());

    // There is a timing issue with the layout
    // This fixes it, see #405
    Util::execInUiThread([=]() { app_data->control->getWindow()->getXournal()->layoutPages(); });
    gtk_application_add_window(GTK_APPLICATION(application), GTK_WINDOW(app_data->win->getWindow()));
}

auto on_handle_local_options(GApplication*, GVariantDict*, XMPtr app_data) -> gint {
    initCAndCoutLocales();

    auto print_version = [&] {
        if (!std::string(GIT_COMMIT_ID).empty()) {
            std::cout << PROJECT_NAME << " " << PROJECT_VERSION << " (" << GIT_COMMIT_ID << ")" << std::endl;
        } else {
            std::cout << PROJECT_NAME << " " << PROJECT_VERSION << std::endl;
        }
        std::cout << "└──libgtk: " << gtk_get_major_version() << "."  //
                  << gtk_get_minor_version() << "."                   //
                  << gtk_get_micro_version() << std::endl;            //
    };

    auto exec_guarded = [&](auto&& fun, auto&& s) {
        try {
            return fun();
        } catch (const std::exception& e) {
            std::cerr << "Error: " << e.what() << std::endl;
            std::cerr << "In: " << s << std::endl;
            print_version();
            return (1);
        } catch (...) {
            std::cerr << "Error: Unknown exception" << std::endl;
            std::cerr << "In: " << s << std::endl;
            print_version();
            return (1);
        }
    };

    if (app_data->showVersion) {
        print_version();
        return (0);
    }

    if (app_data->pdfFilename && app_data->optFilename && *app_data->optFilename) {
        return exec_guarded(
                [&] {
                    return exportPdf(*app_data->optFilename, app_data->pdfFilename, app_data->exportRange,
                                     app_data->exportLayerRange,
                                     app_data->exportNoBackground ? EXPORT_BACKGROUND_NONE :
                                     app_data->exportNoRuling     ? EXPORT_BACKGROUND_UNRULED :
                                                                    EXPORT_BACKGROUND_ALL,
                                     app_data->progressiveMode);
                },
                "exportPdf");
    }
    if (app_data->imgFilename && app_data->optFilename && *app_data->optFilename) {
        return exec_guarded(
                [&] {
                    return exportImg(*app_data->optFilename, app_data->imgFilename, app_data->exportRange,
                                     app_data->exportLayerRange, app_data->exportPngDpi, app_data->exportPngWidth,
                                     app_data->exportPngHeight,
                                     app_data->exportNoBackground ? EXPORT_BACKGROUND_NONE :
                                     app_data->exportNoRuling     ? EXPORT_BACKGROUND_UNRULED :
                                                                    EXPORT_BACKGROUND_ALL);
                },
                "exportImg");
    }
    return -1;
}

void on_shutdown(GApplication*, XMPtr app_data) {
    app_data->control->saveSettings();
    app_data->win->getXournal()->clearSelection();
    app_data->control->getScheduler()->stop();
}

}  // namespace

auto XournalMain::run(int argc, char** argv) -> int {

    XournalMainPrivate app_data;
    GtkApplication* app = gtk_application_new("com.github.xournalpp.xournalpp", APP_FLAGS);
    g_set_prgname("com.github.xournalpp.xournalpp");
    g_signal_connect(app, "activate", G_CALLBACK(&on_activate), &app_data);
    g_signal_connect(app, "command-line", G_CALLBACK(&on_command_line), &app_data);
    g_signal_connect(app, "open", G_CALLBACK(&on_open_files), &app_data);
    g_signal_connect(app, "startup", G_CALLBACK(&on_startup), &app_data);
    g_signal_connect(app, "shutdown", G_CALLBACK(&on_shutdown), &app_data);
    g_signal_connect(app, "handle-local-options", G_CALLBACK(&on_handle_local_options), &app_data);

    std::array options = {GOptionEntry{"page", 'n', 0, G_OPTION_ARG_INT, &app_data.openAtPageNumber,
                                       _("Jump to Page (first Page: 1)"), "N"},
                          GOptionEntry{G_OPTION_REMAINING, 0, 0, G_OPTION_ARG_FILENAME_ARRAY, &app_data.optFilename,
                                       "<input>", nullptr},
                          GOptionEntry{"version", 0, 0, G_OPTION_ARG_NONE, &app_data.showVersion,
                                       _("Get version of xournalpp"), nullptr},
                          GOptionEntry{"disable-audio", 0, 0, G_OPTION_ARG_NONE, &app_data.disableAudio,
                                       _("Disable audio for this session"), nullptr},
                          GOptionEntry{nullptr}};  // Must be terminated by a nullptr. See gtk doc
    g_application_add_main_option_entries(G_APPLICATION(app), options.data());

    /**
     * Export related options
     */
    std::array exportOptions = {
            GOptionEntry{"create-pdf", 'p', G_OPTION_FLAG_IN_MAIN, G_OPTION_ARG_FILENAME, &app_data.pdfFilename,
                         _("Export FILE as PDF"), "PDFFILE"},
            GOptionEntry{"create-img", 'i', G_OPTION_FLAG_IN_MAIN, G_OPTION_ARG_FILENAME, &app_data.imgFilename,
                         _("Export FILE as image files (one per page)\n"
                           "                                 Guess the output format from the extension of IMGFILE\n"
                           "                                 Supported formats: .png, .svg"),
                         "IMGFILE"},
            GOptionEntry{"export-no-background", 0, 0, G_OPTION_ARG_NONE, &app_data.exportNoBackground,
                         _("Export without background\n"
                           "                                 The exported file has transparent or white background,\n"
                           "                                 depending on what its format supports\n"),
                         0},
            GOptionEntry{"export-no-ruling", 0, 0, G_OPTION_ARG_NONE, &app_data.exportNoRuling,
                         _("Export without ruling\n"
                           "                                 The exported file has no paper ruling\n"),
                         0},
            GOptionEntry{"export-layers-progressively", 0, 0, G_OPTION_ARG_NONE, &app_data.progressiveMode,
                         _("Export layers progressively\n"
                           "                                 In PDF export, Render layers progressively one by one.\n"
                           "                                 This results in N export pages per page with N layers,\n"
                           "                                 building up the layer stack progressively.\n"
                           "                                 The resulting PDF file can be used for a presentation.\n"),
                         0},
            GOptionEntry{"export-range", 0, 0, G_OPTION_ARG_STRING, &app_data.exportRange,
                         _("Only export the pages specified by RANGE (e.g. \"2-3,5,7-\")\n"
                           "                                 No effect without -p/--create-pdf or -i/--create-img"),
                         "RANGE"},
            GOptionEntry{"export-layer-range", 0, 0, G_OPTION_ARG_STRING, &app_data.exportLayerRange,
                         _("On export, only export the layers specified by RANGE (e.g. \"2-3,5,7-\")\n"
                           "                                 No effect without -p/--create-pdf or -i/--create-img"),
                         "RANGE"},
            GOptionEntry{"export-png-dpi", 0, 0, G_OPTION_ARG_INT, &app_data.exportPngDpi,
                         _("Set DPI for PNG exports. Default is 300\n"
                           "                                 No effect without -i/--create-img=foo.png"),
                         "N"},
            GOptionEntry{"export-png-width", 0, 0, G_OPTION_ARG_INT, &app_data.exportPngWidth,
                         _("Set page width for PNG exports\n"
                           "                                 No effect without -i/--create-img=foo.png\n"
                           "                                 Ignored if --export-png-dpi is used"),
                         "N"},
            GOptionEntry{
                    "export-png-height", 0, 0, G_OPTION_ARG_INT, &app_data.exportPngHeight,
                    _("Set page height for PNG exports\n"
                      "                                 No effect without -i/--create-img=foo.png\n"
                      "                                 Ignored if --export-png-dpi or --export-png-width is used"),
                    "N"},
            GOptionEntry{nullptr}};  // Must be terminated by a nullptr. See gtk doc
    GOptionGroup* exportGroup = g_option_group_new("export", _("Advanced export options"),
                                                   _("Display advanced export options"), nullptr, nullptr);
    g_option_group_add_entries(exportGroup, exportOptions.data());
    g_application_add_option_group(G_APPLICATION(app), exportGroup);

    auto rv = g_application_run(G_APPLICATION(app), argc, argv);
    g_object_unref(app);
    return rv;
}<|MERGE_RESOLUTION|>--- conflicted
+++ resolved
@@ -189,7 +189,6 @@
     msg += FS(_F("The most recent log file name: {1}") % errorList[0].string());
 
     enum Responses { FILE_REPORT = 1, OPEN_FILE, OPEN_DIR, DELETE_FILE, CANCEL };
-<<<<<<< HEAD
     std::vector<XojMsgBox::Button> buttons = {{_("File Bug Report"), FILE_REPORT},
                                               {_("Open Logfile"), OPEN_FILE},
                                               {_("Open Logfile directory"), OPEN_DIR},
@@ -203,33 +202,11 @@
                                } else if (response == OPEN_FILE) {
                                    Util::openFileWithDefaultApplication(errorlogPath);
                                } else if (response == OPEN_DIR) {
-                                   Util::openFileWithFilebrowser(errorlogPath.parent_path());
+                                   Util::openFileWithDefaultApplication(errorlogPath.parent_path());
                                } else if (response == DELETE_FILE) {
                                    deleteFile(errorlogPath);
                                }
                            });
-=======
-    gtk_dialog_add_button(GTK_DIALOG(dialog), _("Send Bugreport"), FILE_REPORT);
-    gtk_dialog_add_button(GTK_DIALOG(dialog), _("Open Logfile"), OPEN_FILE);
-    gtk_dialog_add_button(GTK_DIALOG(dialog), _("Open Logfile directory"), OPEN_DIR);
-    gtk_dialog_add_button(GTK_DIALOG(dialog), _("Delete Logfile"), DELETE_FILE);
-    gtk_dialog_add_button(GTK_DIALOG(dialog), _("Cancel"), CANCEL);
-
-    const int response = gtk_dialog_run(GTK_DIALOG(dialog));
-    gtk_widget_destroy(dialog);
-
-    auto const& errorlogPath = fs::path(errorList.front());
-    if (response == FILE_REPORT) {
-        Util::openFileWithDefaultApplication(PROJECT_BUGREPORT);
-        Util::openFileWithDefaultApplication(errorlogPath);
-    } else if (response == OPEN_FILE) {
-        Util::openFileWithDefaultApplication(errorlogPath);
-    } else if (response == OPEN_DIR) {
-        Util::openFileWithDefaultApplication(errorlogPath.parent_path());
-    } else if (response == DELETE_FILE) {
-        deleteFile(errorlogPath);
-    }
->>>>>>> b48932a2
 }
 
 void checkForEmergencySave(Control* control) {
