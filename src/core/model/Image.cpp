#include "Image.h"

#include <algorithm>  // for min
#include <array>      // for array
<<<<<<< HEAD
#include <memory>
=======
#include <cmath>      // for sqrt
>>>>>>> 153fdb6f
#include <utility>    // for move, pair

#include <cairo.h>    // for cairo_surface_destroy
#include <gdk/gdk.h>  // for gdk_cairo_set_sourc...
<<<<<<< HEAD
#include <glib.h>     // for guchar

#include "model/Element.h"                        // for Element, ELEMENT_IMAGE
#include "util/Assert.h"                          // for xoj_assert
#include "util/Rectangle.h"                       // for Rectangle
#include "util/raii/GObjectSPtr.h"                // for GObjectSPtr
=======
#include <glib.h>     // for g_assert, guchar

#include "model/Element.h"   // for Element, ELEMENT_IMAGE
#include "util/Rectangle.h"  // for Rectangle
#include "util/i18n.h"
#include "util/raii/GObjectSPtr.h"  // for GObjectSPtr
#include "util/safe_casts.h"
>>>>>>> 153fdb6f
#include "util/serializing/ObjectInputStream.h"   // for ObjectInputStream
#include "util/serializing/ObjectOutputStream.h"  // for ObjectOutputStream

using xoj::util::Rectangle;

Image::Image(): Element(ELEMENT_IMAGE) {}

Image::~Image() {
    if (this->image) {
        cairo_surface_destroy(this->image);
        this->image = nullptr;
    }

    if (this->format) {
        gdk_pixbuf_format_free(this->format);
        this->format = nullptr;
    }
}

auto Image::clone() const -> ElementPtr {
    auto img = std::make_unique<Image>();

    img->x = this->x;
    img->y = this->y;
    img->setColor(this->getColor());
    img->width = this->width;
    img->height = this->height;
    img->data = this->data;

    img->image = cairo_surface_reference(this->image);
    img->snappedBounds = this->snappedBounds;
    img->sizeCalculated = this->sizeCalculated;

    return img;
}

void Image::setWidth(double width) {
    this->width = width;
    this->calcSize();
}

void Image::setHeight(double height) {
    this->height = height;
    this->calcSize();
}

void Image::setImage(std::string_view data) { setImage(std::string(data)); }

void Image::setImage(std::string&& data) {
    if (this->image) {
        cairo_surface_destroy(this->image);
        this->image = nullptr;
    }
    this->data = std::move(data);

    if (this->format) {
        gdk_pixbuf_format_free(this->format);
        this->format = nullptr;
    }

    // FIXME: awful hack to try to parse the format
    std::array<char*, 4096> buffer{};
    xoj::util::GObjectSPtr<GdkPixbufLoader> loader(gdk_pixbuf_loader_new(), xoj::util::adopt);
    size_t remaining = this->data.size();
    while (remaining > 0) {
        size_t readLen = std::min(remaining, buffer.size());
        if (!gdk_pixbuf_loader_write(loader.get(), reinterpret_cast<const guchar*>(this->data.c_str()), readLen,
                                     nullptr))
            break;
        remaining -= readLen;

        // Try to determine the format early, if possible
        this->format = gdk_pixbuf_loader_get_format(loader.get());
        if (this->format) {
            break;
        }
    }
    gdk_pixbuf_loader_close(loader.get(), nullptr);
    // if the format was not determined early, it can probably be determined now
    if (!this->format) {
        this->format = gdk_pixbuf_loader_get_format(loader.get());
    }
    xoj_assert_message(this->format != nullptr, "could not parse the image format!");

    // the format is owned by the pixbuf, so create a copy
    this->format = gdk_pixbuf_format_copy(this->format);
}

void Image::setImage(GdkPixbuf* img) {
#pragma GCC diagnostic push
#pragma GCC diagnostic ignored "-Wdeprecated-declarations"
    setImage(gdk_cairo_surface_create_from_pixbuf(img, 0, nullptr));
#pragma GCC diagnostic pop
}

void Image::setImage(cairo_surface_t* image) {
    if (this->image) {
        cairo_surface_destroy(this->image);
        this->image = nullptr;
    }

    struct {
        std::string buffer;
        std::string readbuf;
    } closure_;
    const cairo_write_func_t writeFunc = [](void* closurePtr, const unsigned char* data,
                                            unsigned int length) -> cairo_status_t {
        auto& closure = *reinterpret_cast<decltype(&closure_)>(closurePtr);
        closure.buffer.append(reinterpret_cast<const char*>(data), length);
        return CAIRO_STATUS_SUCCESS;
    };
    cairo_surface_write_to_png_stream(image, writeFunc, &closure_);

    data = std::move(closure_.buffer);
}

<<<<<<< HEAD
auto Image::getImage() const -> cairo_surface_t* {
    xoj_assert_message(data.length() > 0, "image has no data, cannot render it!");
    if (this->image == nullptr) {
        xoj::util::GObjectSPtr<GdkPixbufLoader> loader(gdk_pixbuf_loader_new(), xoj::util::adopt);
        gdk_pixbuf_loader_write(loader.get(), reinterpret_cast<const guchar*>(this->data.c_str()), this->data.length(),
                                nullptr);
        [[maybe_unused]] bool success = gdk_pixbuf_loader_close(loader.get(), nullptr);
        xoj_assert_message(success, "errors in loading image data!");

        GdkPixbuf* tmp = gdk_pixbuf_loader_get_pixbuf(loader.get());
        xoj_assert(tmp != nullptr);
        xoj::util::GObjectSPtr<GdkPixbuf> pixbuf(gdk_pixbuf_apply_embedded_orientation(tmp), xoj::util::adopt);

        this->imageSize = {gdk_pixbuf_get_width(pixbuf.get()), gdk_pixbuf_get_height(pixbuf.get())};

        // TODO: pass in window once this code is refactored into ImageView
        this->image = cairo_image_surface_create(CAIRO_FORMAT_ARGB32, this->imageSize.first, this->imageSize.second);
        xoj_assert(this->image != nullptr);

        // Paint the pixbuf on to the surface
        // NOTE: we do this manually instead of using gdk_cairo_surface_create_from_pixbuf
        // since this does not work in CLI mode.
        cairo_t* cr = cairo_create(this->image);
        gdk_cairo_set_source_pixbuf(cr, pixbuf.get(), 0, 0);
        cairo_paint(cr);
        cairo_destroy(cr);
=======
auto Image::renderBuffer() const -> std::optional<std::string> {
    g_assert(data.length() > 0 && "image has no data, cannot render it!");
    if (this->image) {
        // Already rendered
        return std::nullopt;
    }
    xoj::util::GObjectSPtr<GdkPixbufLoader> loader(gdk_pixbuf_loader_new(), xoj::util::adopt);
    g_signal_connect(loader.get(), "size-prepared",
                     G_CALLBACK(+[](GdkPixbufLoader* self, gint width, gint height, gpointer) {
                         static constexpr uint64_t MAX_SIZE =
                                 1 << 25;  ///< Max number of pixels: 32M = more than enough for A4 in 72pp
                         if (width <= 0 || height <= 0) {
                             g_warning("Image::renderBuffer(): non-positive width/height");
                             return;
                         }
                         if (static_cast<uint64_t>(width) * static_cast<uint64_t>(height) > MAX_SIZE) {
                             double ratio = static_cast<double>(width) / static_cast<double>(height);
                             gint maxHeight = floor_cast<gint>(std::sqrt(MAX_SIZE / ratio));
                             gint maxWidth = floor_cast<gint>(maxHeight * ratio);
                             g_warning("Trying to open an image too big %d x %d. Resizing it to %d x %d", width, height,
                                       maxWidth, maxHeight);
                             gdk_pixbuf_loader_set_size(self, maxHeight, maxWidth);
                         }
                     }),
                     nullptr);
    GError* err = nullptr;
    bool success = gdk_pixbuf_loader_write(loader.get(), reinterpret_cast<const guchar*>(this->data.c_str()),
                                           this->data.length(), &err);
    if (!success) {
        if (err != nullptr) {
            std::string msg = std::string(_("Failed to load image")) + "\n" + _("Error: ") + err->message;
            g_free(err);
            return msg;
        } else {
            return std::string(_("Failed to load image")) + "\n" + _("Unrecoverable error");
        }
    }
    success = gdk_pixbuf_loader_close(loader.get(), &err);
    if (!success) {
        if (err != nullptr) {
            std::string msg = std::string(_("Failed to close image stream")) + "\n" + _("Error: ") + err->message;
            g_free(err);
            return msg;
        } else {
            return std::string(_("Failed to close image stream")) + "\n" + _("Unrecoverable error");
        }
>>>>>>> 153fdb6f
    }

    GdkPixbuf* tmp = gdk_pixbuf_loader_get_pixbuf(loader.get());
    g_assert(tmp != nullptr);
    xoj::util::GObjectSPtr<GdkPixbuf> pixbuf(gdk_pixbuf_apply_embedded_orientation(tmp), xoj::util::adopt);

    this->imageSize = {gdk_pixbuf_get_width(pixbuf.get()), gdk_pixbuf_get_height(pixbuf.get())};

    // TODO: pass in window once this code is refactored into ImageView
    this->image = cairo_image_surface_create(CAIRO_FORMAT_ARGB32, this->imageSize.first, this->imageSize.second);
    g_assert(this->image != nullptr);

    // Paint the pixbuf on to the surface
    // NOTE: we do this manually instead of using gdk_cairo_surface_create_from_pixbuf
    // since this does not work in CLI mode.
    cairo_t* cr = cairo_create(this->image);
    gdk_cairo_set_source_pixbuf(cr, pixbuf.get(), 0, 0);
    cairo_paint(cr);
    cairo_destroy(cr);
    return std::nullopt;
}

auto Image::getImage() const -> cairo_surface_t* {
    if (auto opt = renderBuffer(); opt.has_value()) {
        // An error occurred
        g_warning("%s", opt->c_str());
    }
    return this->image;
}

void Image::scale(double x0, double y0, double fx, double fy, double rotation,
                  bool) {  // line width scaling option is not used
    this->x -= x0;
    this->x *= fx;
    this->x += x0;
    this->y -= y0;
    this->y *= fy;
    this->y += y0;

    this->width *= fx;
    this->height *= fy;
    this->calcSize();
}

void Image::rotate(double x0, double y0, double th) {}

void Image::serialize(ObjectOutputStream& out) const {
    out.writeObject("Image");

    this->Element::serialize(out);

    out.writeDouble(this->width);
    out.writeDouble(this->height);

    out.writeImage(this->data);

    out.endObject();
}

void Image::readSerialized(ObjectInputStream& in) {
    in.readObject("Image");

    this->Element::readSerialized(in);

    this->width = in.readDouble();
    this->height = in.readDouble();

    if (this->image) {
        cairo_surface_destroy(this->image);
        this->image = nullptr;
    }

    this->data = in.readImage();

    in.endObject();
    this->calcSize();
}

void Image::calcSize() const {
    this->snappedBounds = Rectangle<double>(this->x, this->y, this->width, this->height);
    this->sizeCalculated = true;
}

bool Image::hasData() const { return !this->data.empty(); }

const unsigned char* Image::getRawData() const { return reinterpret_cast<const unsigned char*>(this->data.data()); }

size_t Image::getRawDataLength() const { return this->data.size(); }

std::pair<int, int> Image::getImageSize() const { return this->imageSize; }

GdkPixbufFormat* Image::getImageFormat() const { return this->format; }<|MERGE_RESOLUTION|>--- conflicted
+++ resolved
@@ -2,31 +2,20 @@
 
 #include <algorithm>  // for min
 #include <array>      // for array
-<<<<<<< HEAD
+#include <cmath>      // for sqrt
 #include <memory>
-=======
-#include <cmath>      // for sqrt
->>>>>>> 153fdb6f
-#include <utility>    // for move, pair
+#include <utility>  // for move, pair
 
 #include <cairo.h>    // for cairo_surface_destroy
 #include <gdk/gdk.h>  // for gdk_cairo_set_sourc...
-<<<<<<< HEAD
 #include <glib.h>     // for guchar
 
-#include "model/Element.h"                        // for Element, ELEMENT_IMAGE
-#include "util/Assert.h"                          // for xoj_assert
-#include "util/Rectangle.h"                       // for Rectangle
-#include "util/raii/GObjectSPtr.h"                // for GObjectSPtr
-=======
-#include <glib.h>     // for g_assert, guchar
-
 #include "model/Element.h"   // for Element, ELEMENT_IMAGE
+#include "util/Assert.h"     // for xoj_assert
 #include "util/Rectangle.h"  // for Rectangle
 #include "util/i18n.h"
 #include "util/raii/GObjectSPtr.h"  // for GObjectSPtr
 #include "util/safe_casts.h"
->>>>>>> 153fdb6f
 #include "util/serializing/ObjectInputStream.h"   // for ObjectInputStream
 #include "util/serializing/ObjectOutputStream.h"  // for ObjectOutputStream
 
@@ -143,36 +132,8 @@
     data = std::move(closure_.buffer);
 }
 
-<<<<<<< HEAD
-auto Image::getImage() const -> cairo_surface_t* {
+auto Image::renderBuffer() const -> std::optional<std::string> {
     xoj_assert_message(data.length() > 0, "image has no data, cannot render it!");
-    if (this->image == nullptr) {
-        xoj::util::GObjectSPtr<GdkPixbufLoader> loader(gdk_pixbuf_loader_new(), xoj::util::adopt);
-        gdk_pixbuf_loader_write(loader.get(), reinterpret_cast<const guchar*>(this->data.c_str()), this->data.length(),
-                                nullptr);
-        [[maybe_unused]] bool success = gdk_pixbuf_loader_close(loader.get(), nullptr);
-        xoj_assert_message(success, "errors in loading image data!");
-
-        GdkPixbuf* tmp = gdk_pixbuf_loader_get_pixbuf(loader.get());
-        xoj_assert(tmp != nullptr);
-        xoj::util::GObjectSPtr<GdkPixbuf> pixbuf(gdk_pixbuf_apply_embedded_orientation(tmp), xoj::util::adopt);
-
-        this->imageSize = {gdk_pixbuf_get_width(pixbuf.get()), gdk_pixbuf_get_height(pixbuf.get())};
-
-        // TODO: pass in window once this code is refactored into ImageView
-        this->image = cairo_image_surface_create(CAIRO_FORMAT_ARGB32, this->imageSize.first, this->imageSize.second);
-        xoj_assert(this->image != nullptr);
-
-        // Paint the pixbuf on to the surface
-        // NOTE: we do this manually instead of using gdk_cairo_surface_create_from_pixbuf
-        // since this does not work in CLI mode.
-        cairo_t* cr = cairo_create(this->image);
-        gdk_cairo_set_source_pixbuf(cr, pixbuf.get(), 0, 0);
-        cairo_paint(cr);
-        cairo_destroy(cr);
-=======
-auto Image::renderBuffer() const -> std::optional<std::string> {
-    g_assert(data.length() > 0 && "image has no data, cannot render it!");
     if (this->image) {
         // Already rendered
         return std::nullopt;
@@ -217,11 +178,10 @@
         } else {
             return std::string(_("Failed to close image stream")) + "\n" + _("Unrecoverable error");
         }
->>>>>>> 153fdb6f
     }
 
     GdkPixbuf* tmp = gdk_pixbuf_loader_get_pixbuf(loader.get());
-    g_assert(tmp != nullptr);
+    xoj_assert(tmp != nullptr);
     xoj::util::GObjectSPtr<GdkPixbuf> pixbuf(gdk_pixbuf_apply_embedded_orientation(tmp), xoj::util::adopt);
 
     this->imageSize = {gdk_pixbuf_get_width(pixbuf.get()), gdk_pixbuf_get_height(pixbuf.get())};
