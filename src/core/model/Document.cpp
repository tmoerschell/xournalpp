#include "Document.h"

#include <array>
<<<<<<< HEAD
#include <ctime>  // for size_t, localtime, strf...
=======
#include <codecvt>  // for codecvt_utf8_utf16
#include <ctime>    // for size_t, localtime, strf...
>>>>>>> 747c6bca
#include <iomanip>
#include <memory>
#include <sstream>
#include <string>   // for string
#include <utility>  // for move, pair

#include <glib-object.h>  // for g_object_unref, G_TYPE_...

#include "model/DocumentChangeType.h"         // for DOCUMENT_CHANGE_CLEARED
#include "model/DocumentHandler.h"            // for DocumentHandler
#include "model/PageRef.h"                    // for PageRef
#include "model/PageType.h"                   // for PageType
#include "pdf/base/XojPdfAction.h"            // for XojPdfAction
#include "pdf/base/XojPdfBookmarkIterator.h"  // for XojPdfBookmarkIterator
#include "util/PathUtil.h"                    // for clearExtensions
#include "util/PlaceholderString.h"           // for PlaceholderString
#include "util/SaveNameUtils.h"               // for parseFilename
#include "util/Util.h"                        // for npos
#include "util/glib_casts.h"                  // for wrap_v
#include "util/i18n.h"                        // for FS, _F
#include "util/raii/GObjectSPtr.h"            // for GObjectSPtr
#include "util/safe_casts.h"                  // for as_signed

#include "LinkDestination.h"  // for XojLinkDest, DOCUMENT_L...
#include "XojPage.h"          // for XojPage
#include "filesystem.h"       // for path

Document::Document(DocumentHandler* handler): handler(handler) {}

Document::~Document() {
    clearDocument(true);
    freeTreeContentModel();
}

void Document::freeTreeContentModel() {
    if (this->contentsModel) {
        gtk_tree_model_foreach(this->contentsModel.get(), xoj::util::wrap_v<freeTreeContentEntry>, this);

        this->contentsModel.reset();
    }
}

auto Document::freeTreeContentEntry(GtkTreeModel* treeModel, GtkTreePath* path, GtkTreeIter* iter, Document* doc)
        -> bool {
    XojLinkDest* link = nullptr;
    gtk_tree_model_get(treeModel, iter, DOCUMENT_LINKS_COLUMN_LINK, &link, -1);

    if (link == nullptr) {
        return false;
    }

    // The dispose function of XojLinkDest is not called, this workaround fixes the Memory Leak
    delete link->dest;
    link->dest = nullptr;

    return false;
}

void Document::lock() {
    this->documentLock.lock();

    //	if(tryLock()) {
    //		fprintf(stderr, "Locked by\n");
    //		Stacktrace::printStacktrace();
    //		fprintf(stderr, "\n\n\n\n");
    //	} else {
    //		g_mutex_lock(&this->documentLock);
    //	}
}

void Document::unlock() {
    this->documentLock.unlock();

    //	fprintf(stderr, "Unlocked by\n");
    //	Stacktrace::printStacktrace();
    //	fprintf(stderr, "\n\n\n\n");
}

/*
** Returns true when successfully acquiring lock.
*/
auto Document::tryLock() -> bool { return this->documentLock.try_lock(); }

void Document::clearDocument(bool destroy) {
    if (this->preview) {
        cairo_surface_destroy(this->preview);
        this->preview = nullptr;
    }

    if (!destroy) {
        // release lock
        bool lastLock = tryLock();
        unlock();
        this->handler->fireDocumentChanged(DOCUMENT_CHANGE_CLEARED);
        if (!lastLock)  // document was locked before
        {
            lock();
        }
    }

    this->pages.clear();
    this->pageIndex.reset();
    freeTreeContentModel();

    this->filepath = fs::path{};
    this->pdfFilepath = fs::path{};
}

/**
 * Returns the pageCount, this call don't need to be synchronized (if it's not critical, you may get wrong data)
 */
auto Document::getPageCount() const -> size_t { return this->pages.size(); }

auto Document::getPdfPageCount() const -> size_t { return pdfDocument.getPageCount(); }

void Document::setFilepath(fs::path filepath) { this->filepath = std::move(filepath); }

auto Document::getFilepath() const -> fs::path { return filepath; }

auto Document::getPdfFilepath() const -> fs::path { return pdfFilepath; }

auto Document::createSaveFolder(fs::path lastSavePath) -> fs::path {
    if (!filepath.empty()) {
        return filepath.parent_path();
    }
    if (!pdfFilepath.empty()) {
        return pdfFilepath.parent_path();
    }


    return lastSavePath;
}

auto Document::createSaveFilename(DocumentType type, const std::string& defaultSaveName,
                                  const std::string& defaultPdfName) -> fs::path {
    constexpr static std::wstring_view forbiddenChars = {L"\\/:*?\"<>|"};
    std::string wildcardString;
    if (type != Document::PDF) {
        if (!filepath.empty()) {
            // This can be any extension
            fs::path p = filepath.filename();
            Util::clearExtensions(p);
            return p;
        }
        if (!pdfFilepath.empty()) {
            fs::path p = pdfFilepath.filename();
            Util::clearExtensions(p, ".pdf");
            return p;
        }
    } else if (!pdfFilepath.empty()) {
        wildcardString = SaveNameUtils::parseFilenameFromWildcardString(defaultPdfName, this->pdfFilepath.filename());
    } else if (!filepath.empty()) {
        wildcardString = SaveNameUtils::parseFilenameFromWildcardString(defaultPdfName, this->filepath.filename());
    }

    std::wstring_convert<std::codecvt_utf8_utf16<wchar_t>> converter;

    auto format_str = wildcardString.empty() ? defaultSaveName : wildcardString;
    auto format = converter.from_bytes(format_str);

    // Todo (cpp20): use <format>
    std::wostringstream ss;
    ss.imbue(std::locale());
    time_t curtime = time(nullptr);
    ss << std::put_time(localtime(&curtime), format.c_str());
    auto filename = ss.str();
    // Todo (cpp20): use <ranges>
    for (auto& c: filename) {
        if ((c < 32 && c > 0) || c == 127 || forbiddenChars.find(c) != std::string::npos) {
            c = '_';
        }
    }
    fs::path p = filename;
    Util::clearExtensions(p);
    return p;
}

auto Document::getPreview() const -> cairo_surface_t* { return this->preview; }

void Document::setPreview(cairo_surface_t* preview) {
    if (this->preview) {
        cairo_surface_destroy(this->preview);
    }
    if (preview) {
        this->preview = cairo_surface_reference(preview);
    } else {
        this->preview = nullptr;
    }
}

auto Document::getEvMetadataFilename() const -> fs::path {
    if (!this->filepath.empty()) {
        return this->filepath;
    }
    if (!this->pdfFilepath.empty()) {
        return this->pdfFilepath;
    }
    return fs::path{};
}

auto Document::isAttachPdf() const -> bool { return this->attachPdf; }

auto Document::findPdfPage(size_t pdfPage) -> size_t {
    // Create a page index if not already indexed.
    if (!this->pageIndex)
        indexPdfPages();
    auto pos = this->pageIndex->find(pdfPage);
    if (pos == this->pageIndex->end()) {
        return npos;
    } else {
        return pos->second;
    }
}

void Document::buildTreeContentsModel(GtkTreeIter* parent, XojPdfBookmarkIterator* iter) {
    do {
        GtkTreeIter treeIter = {0};

        XojPdfAction* action = iter->getAction();
        LinkDestination* dest = new LinkDestination(*action->getDestination());
        XojLinkDest* link = link_dest_new();
        link->dest = dest;

        if (action->getTitle().empty()) {
            g_object_unref(link);
            delete action;
            continue;
        }

        link->dest->setExpand(iter->isOpen());

        gtk_tree_store_append(GTK_TREE_STORE(contentsModel.get()), &treeIter, parent);
        char* titleMarkup = g_markup_escape_text(action->getTitle().c_str(), -1);

        gtk_tree_store_set(GTK_TREE_STORE(contentsModel.get()), &treeIter, DOCUMENT_LINKS_COLUMN_NAME, titleMarkup,
                           DOCUMENT_LINKS_COLUMN_LINK, link, DOCUMENT_LINKS_COLUMN_PAGE_NUMBER, "", -1);

        g_free(titleMarkup);
        g_object_unref(link);

        XojPdfBookmarkIterator* child = iter->getChildIter();
        if (child) {
            buildTreeContentsModel(&treeIter, child);
            delete child;
        }

        delete action;

    } while (iter->next());
}

void Document::indexPdfPages() {
    auto index = std::make_unique<PageIndex>();
    for (size_t i = 0; i < this->pages.size(); ++i) {
        const auto& p = this->pages[i];
        if (p->getBackgroundType().isPdfPage()) {
            index->emplace(p->getPdfPageNr(), i);
        }
    }
    this->pageIndex.swap(index);
}


void Document::buildContentsModel() {
    freeTreeContentModel();

    XojPdfBookmarkIterator* iter = pdfDocument.getContentsIter();
    if (iter == nullptr) {
        // No Bookmarks
        return;
    }

    this->contentsModel.reset(reinterpret_cast<GtkTreeModel*>(gtk_tree_store_new(4, G_TYPE_STRING, G_TYPE_OBJECT,
                                                                                 G_TYPE_BOOLEAN, G_TYPE_STRING)),
                              xoj::util::adopt);
    buildTreeContentsModel(nullptr, iter);
    delete iter;
}

auto Document::getContentsModel() const -> GtkTreeModel* { return this->contentsModel.get(); }

auto Document::fillPageLabels(GtkTreeModel* treeModel, GtkTreePath* path, GtkTreeIter* iter, Document* doc) -> bool {
    XojLinkDest* link = nullptr;
    gtk_tree_model_get(treeModel, iter, DOCUMENT_LINKS_COLUMN_LINK, &link, -1);

    if (link == nullptr) {
        return false;
    }

    auto page = doc->findPdfPage(link->dest->getPdfPage());

    gchar* pageLabel = nullptr;
    if (page != npos) {
        pageLabel = g_strdup_printf("%zu", page + 1);
    }
    gtk_tree_store_set(GTK_TREE_STORE(treeModel), iter, DOCUMENT_LINKS_COLUMN_PAGE_NUMBER, pageLabel, -1);
    g_free(pageLabel);

    g_object_unref(link);
    return false;
}

void Document::updateIndexPageNumbers() {
    if (this->contentsModel) {
        gtk_tree_model_foreach(this->contentsModel.get(), xoj::util::wrap_v<fillPageLabels>, this);
    }
}

void Document::setPdfAttributes(const fs::path& filename, bool attachToDocument) {
    this->pdfFilepath = filename;
    this->attachPdf = attachToDocument;
}

auto Document::readPdf(const fs::path& filename, bool initPages, bool attachToDocument,
                       std::unique_ptr<std::string> data) -> bool {
    GError* popplerError = nullptr;

    lock();

    if (data != nullptr) {
        if (!pdfDocument.load(std::move(data), password, &popplerError)) {
            lastError = FS(_F("Document not loaded! ({1}), {2}") % filename.u8string() % popplerError->message);
            g_error_free(popplerError);
            unlock();

            return false;
        }
    } else {
        if (!pdfDocument.load(filename, password, &popplerError)) {
            if (popplerError) {
                lastError = FS(_F("Document not loaded! ({1}), {2}") % filename.u8string() % popplerError->message);
                g_error_free(popplerError);
            } else {
                lastError = FS(_F("Document not loaded! ({1}), {2}") % filename.u8string() % "");
            }
            unlock();
            return false;
        }
    }

    this->pdfFilepath = filename;
    this->attachPdf = attachToDocument;
    lastError = "";

    if (initPages) {
        this->pages.clear();
    }

    if (initPages) {
        for (size_t i = 0; i < pdfDocument.getPageCount(); i++) {
            XojPdfPageSPtr page = pdfDocument.getPage(i);
            auto p = std::make_shared<XojPage>(page->getWidth(), page->getHeight());
            p->setBackgroundPdfPageNr(i);
            this->pages.emplace_back(std::move(p));
        }
    }

    indexPdfPages();
    buildContentsModel();
    updateIndexPageNumbers();

    unlock();

    this->handler->fireDocumentChanged(DOCUMENT_CHANGE_PDF_BOOKMARKS);

    return true;
}

void Document::resetPdf() { pdfDocument.reset(); }

void Document::setPageSize(PageRef p, double width, double height) { p->setSize(width, height); }

auto Document::getPageWidth(PageRef p) -> double { return p->getWidth(); }

auto Document::getPageHeight(PageRef p) -> double { return p->getHeight(); }

/**
 * @return The last error message to show to the user
 */
auto Document::getLastErrorMsg() const -> std::string { return lastError; }

void Document::deletePage(size_t pNr) {
    auto it = this->pages.begin() + as_signed(pNr);
    this->pages.erase(it);

    // Reset the page index
    this->pageIndex.reset();
    updateIndexPageNumbers();
}

void Document::insertPage(const PageRef& p, size_t position) {
    this->pages.insert(this->pages.begin() + as_signed(position), p);

    // Reset the page index
    this->pageIndex.reset();
    updateIndexPageNumbers();
}

void Document::addPage(const PageRef& p) {
    this->pages.push_back(p);

    // Reset the page index
    this->pageIndex.reset();
    updateIndexPageNumbers();
}

auto Document::indexOf(const PageRef& page) -> size_t {
    for (size_t i = 0; i < this->pages.size(); i++) {
        PageRef pg = this->pages[i];
        if (pg == page) {
            return i;
        }
    }

    return npos;
}

auto Document::getPage(size_t page) const -> PageRef {
    if (getPageCount() <= page) {
        return nullptr;
    }
    if (page == npos) {
        return nullptr;
    }

    return this->pages[page];
}

auto Document::getPdfPage(size_t page) const -> XojPdfPageSPtr { return this->pdfDocument.getPage(page); }

auto Document::getPdfDocument() const -> const XojPdfDocument& { return this->pdfDocument; }

auto Document::operator=(const Document& doc) -> Document& {
    clearDocument();

    // Copy PDF Document
    this->pdfDocument = doc.pdfDocument;

    this->password = doc.password;
    this->createBackupOnSave = doc.createBackupOnSave;
    this->pdfFilepath = doc.pdfFilepath;
    this->filepath = doc.filepath;
    this->pages = doc.pages;
    this->attachPdf = doc.attachPdf;

    indexPdfPages();
    buildContentsModel();
    updateIndexPageNumbers();

    bool lastLock = tryLock();
    unlock();
    this->handler->fireDocumentChanged(DOCUMENT_CHANGE_COMPLETE);
    if (!lastLock)  // document was locked before
    {
        lock();
    }
    return *this;
}

void Document::setCreateBackupOnSave(bool backup) { this->createBackupOnSave = backup; }

auto Document::shouldCreateBackupOnSave() const -> bool { return this->createBackupOnSave; }<|MERGE_RESOLUTION|>--- conflicted
+++ resolved
@@ -1,12 +1,7 @@
 #include "Document.h"
 
-#include <array>
-<<<<<<< HEAD
-#include <ctime>  // for size_t, localtime, strf...
-=======
 #include <codecvt>  // for codecvt_utf8_utf16
 #include <ctime>    // for size_t, localtime, strf...
->>>>>>> 747c6bca
 #include <iomanip>
 #include <memory>
 #include <sstream>
