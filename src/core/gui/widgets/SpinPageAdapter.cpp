--- conflicted
+++ resolved
@@ -4,15 +4,10 @@
 
 #include <glib-object.h>  // for g_signal_handler_disconnect, G_CALLBACK
 
-<<<<<<< HEAD
 #include "util/Assert.h"  // for xoj_assert
-
-SpinPageAdapter::SpinPageAdapter() {}
-=======
 #include "util/glib_casts.h"  // for wrap_for_once_v
 
 SpinPageAdapter::SpinPageAdapter() = default;
->>>>>>> ee03a0e7
 
 SpinPageAdapter::~SpinPageAdapter() {
     if (this->hasWidget()) {
