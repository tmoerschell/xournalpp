/*
 * Xournal++
 *
 * The Main window
 *
 * @author Xournal++ Team
 * https://github.com/xournalpp/xournalpp
 *
 * @license GNU GPLv2 or later
 */

#pragma once

#include <array>    // for array
#include <atomic>   // for atomic_bool
#include <cstddef>  // for size_t
#include <memory>   // for unique_ptr
#include <string>   // for string

#include <gdk/gdk.h>      // for GdkDragContext, GdkEvent
#include <glib-object.h>  // for GClosure
#include <glib.h>         // for gpointer, gboolean, gint
#include <gtk/gtk.h>      // for GtkWidget, GtkCheckMenu...

#include "util/Point.h"
#include "util/raii/GObjectSPtr.h"

#include "GladeGui.h"            // for GladeGui
#include "ToolbarDefinitions.h"  // for TOOLBAR_DEFINITIONS_LEN

class Control;
class Layout;
class SpinPageAdapter;
class ScrollHandling;
class ToolMenuHandler;
class ToolbarData;
class ToolbarModel;
class XournalView;
class PdfFloatingToolbox;
class FloatingToolbox;
class GladeSearchpath;

class Menubar;

typedef std::array<xoj::util::WidgetSPtr, TOOLBAR_DEFINITIONS_LEN> ToolbarWidgetArray;

class MainWindow: public GladeGui {
public:
    MainWindow(GladeSearchpath* gladeSearchPath, Control* control, GtkApplication* parent);
    ~MainWindow() override;

    void populate(GladeSearchpath* gladeSearchPath);

public:
    GMenuModel* getMenuModel() const;

    void show(GtkWindow* parent) override;

    void toolbarSelected(const std::string& id);
    void toolbarSelected(ToolbarData* d);
    ToolbarData* getSelectedToolbar() const;

private:
    const ToolbarData* clearToolbar();
    void loadToolbar(ToolbarData* d);

public:
    void updatePageNumbers(size_t page, size_t pagecount, size_t pdfpage);

    void setMaximized(bool maximized);
    bool isMaximized() const;

<<<<<<< HEAD
    void setFullscreen(bool enabled) const;
=======
    bool isDarkTheme() const;
>>>>>>> ad13d6ae

    XournalView* getXournal() const;

    void setMenubarVisible(bool visible);
    void setSidebarVisible(bool visible);
    void setToolbarVisible(bool visible);

    Control* getControl() const;

    PdfFloatingToolbox* getPdfToolbox() const;
    FloatingToolbox* getFloatingToolbox() const;

    void updateScrollbarSidebarPosition();

    void setUndoDescription(const std::string& description);
    void setRedoDescription(const std::string& description);

    ToolbarModel* getToolbarModel() const;
    ToolMenuHandler* getToolMenuHandler() const;

    void setDynamicallyGeneratedSubmenuDisabled(bool disabled);

    void updateToolbarMenu();
    void updateColorscheme();

    const ToolbarWidgetArray& getToolbarWidgets() const;
    const char* getToolbarName(GtkToolbar* toolbar) const;

    Layout* getLayout() const;

    [[maybe_unused]] Menubar* getMenubar() const;

    /**
     * Get the position of the top left corner of screen (X11) or the window (Wayland)
     * relative to the Xournal Widget top left corner
     *
     * @see Util::toWidgetCoords()
     */
    xoj::util::Point<double> getNegativeXournalWidgetPos() const;

    /**
     * Disable kinetic scrolling if there is a touchscreen device that was manually mapped to another enabled input
     * device class. This is required so the GtkScrolledWindow does not swallow all the events.
     */
    void setGtkTouchscreenScrollingForDeviceMapping();
    void setGtkTouchscreenScrollingEnabled(bool enabled);

private:
    void initXournalWidget();

    void createToolbar();

    /**
     * Update the position of the separator in the paned container, adjusting it to the saved sidebar width.
     * @param contentWidth should be the width of the paned container. The caller should retrieve the width
     * of the container before any modifications to it, as that will reset its allocation.
     */
    void updatePanedPosition(int contentWidth);

    /**
     * Window close Button is pressed
     */
    static bool deleteEventCallback(GtkWidget* widget, GdkEvent* event, Control* control);

    /**
     * Window is maximized/minimized
     */
    static void windowMaximizedCallback(GObject* window, GParamSpec*, MainWindow* win);

    /**
     * Callback for drag & drop files
     */
    static void dragDataRecived(GtkWidget* widget, GdkDragContext* dragContext, gint x, gint y, GtkSelectionData* data,
                                guint info, guint time, MainWindow* win);

    /**
     * Load Overall CSS file with custom icons, other styling and potentially, user changes
     */
    static void loadMainCSS(GladeSearchpath* gladeSearchPath, const gchar* cssFilename);

private:
    Control* control;

    std::unique_ptr<XournalView> xournal;
    GtkWidget* winXournal = nullptr;
    std::unique_ptr<ScrollHandling> scrollHandling;

    std::atomic_bool gtkTouchscreenScrollingEnabled{true};

    std::unique_ptr<PdfFloatingToolbox> pdfFloatingToolBox;
    std::unique_ptr<FloatingToolbox> floatingToolbox;

    // Toolbars
    std::unique_ptr<ToolMenuHandler> toolbar;
    ToolbarData* selectedToolbar = nullptr;

    std::unique_ptr<Menubar> menubar;

    bool maximized = false;
    bool darkMode = false;
    bool modifiedGtkSettingsTheme = false;

    ToolbarWidgetArray toolbarWidgets;

    bool sidebarVisible = true;

    xoj::util::WidgetSPtr boxContainerWidget;
    xoj::util::WidgetSPtr panedContainerWidget;
    xoj::util::WidgetSPtr mainContentWidget;
    xoj::util::WidgetSPtr sidebarWidget;
};<|MERGE_RESOLUTION|>--- conflicted
+++ resolved
@@ -70,11 +70,9 @@
     void setMaximized(bool maximized);
     bool isMaximized() const;
 
-<<<<<<< HEAD
     void setFullscreen(bool enabled) const;
-=======
+
     bool isDarkTheme() const;
->>>>>>> ad13d6ae
 
     XournalView* getXournal() const;
 
