//
// Created by ulrich on 06.04.19.
//

#include "InputContext.h"

#include <cstddef>  // for NULL
#include <vector>   // for vector

#include <glib-object.h>  // for g_signal_hand...

#include "control/Control.h"                            // for Control
#include "control/DeviceListHelper.h"                   // for InputDevice
#include "control/settings/Settings.h"                  // for Settings
#include "gui/XournalView.h"                            // for XournalView
#include "gui/inputdevices/GeometryToolInputHandler.h"  // for GeometryToolInputHandler
#include "gui/inputdevices/HandRecognition.h"           // for HandRecognition
#include "gui/inputdevices/KeyboardInputHandler.h"      // for KeyboardInput...
#include "gui/inputdevices/MouseInputHandler.h"         // for MouseInputHan...
#include "gui/inputdevices/StylusInputHandler.h"        // for StylusInputHa...
#include "gui/inputdevices/TouchDrawingInputHandler.h"  // for TouchDrawingI...
#include "gui/inputdevices/TouchInputHandler.h"         // for TouchInputHan...
<<<<<<< HEAD
#include "util/Assert.h"                                // for xoj_assert
=======
#include "util/glib_casts.h"                            // for wrap_for_g_callback
>>>>>>> ee03a0e7

#include "InputEvents.h"   // for InputEvent
#include "config-debug.h"  // for DEBUG_INPUT

class ScrollHandling;
class ToolHandler;

InputContext::InputContext(XournalView* view, ScrollHandling* scrollHandling) {
    this->view = view;
    this->scrollHandling = scrollHandling;

    this->stylusHandler = new StylusInputHandler(this);
    this->touchHandler = new TouchInputHandler(this);
    this->touchDrawingHandler = new TouchDrawingInputHandler(this);
    this->mouseHandler = new MouseInputHandler(this);
    this->keyboardHandler = new KeyboardInputHandler(this);

    for (const InputDevice& savedDevices: this->view->getControl()->getSettings()->getKnownInputDevices()) {
        this->knownDevices.insert(savedDevices.getName());
    }
}

InputContext::~InputContext() {
    // Destructor is called in xournal_widget_dispose, so it can still accept events
    g_signal_handler_disconnect(this->widget, signal_id);

    delete this->stylusHandler;
    this->stylusHandler = nullptr;

    delete this->touchHandler;
    this->touchHandler = nullptr;

    delete this->touchDrawingHandler;
    this->touchDrawingHandler = nullptr;

    delete this->mouseHandler;
    this->mouseHandler = nullptr;

    delete this->keyboardHandler;
    this->keyboardHandler = nullptr;
}

void InputContext::connect(GtkWidget* pWidget) {
    xoj_assert(!this->widget);
    this->widget = pWidget;
    gtk_widget_set_support_multidevice(widget, true);

    int mask =
            // Key handling
            GDK_KEY_PRESS_MASK |

            // Allow scrolling
            GDK_SCROLL_MASK |

            // Touch / Pen / Mouse
            GDK_TOUCH_MASK | GDK_POINTER_MOTION_MASK | GDK_BUTTON_PRESS_MASK | GDK_BUTTON_RELEASE_MASK |
            GDK_SMOOTH_SCROLL_MASK | GDK_ENTER_NOTIFY_MASK | GDK_LEAVE_NOTIFY_MASK | GDK_PROXIMITY_IN_MASK |
            GDK_PROXIMITY_OUT_MASK;

    gtk_widget_add_events(pWidget, mask);

    signal_id = g_signal_connect(pWidget, "event", xoj::util::wrap_for_g_callback_v<eventCallback>, this);
}

auto InputContext::eventCallback(GtkWidget* widget, GdkEvent* event, InputContext* self) -> bool {
    return self->handle(event);
}

auto InputContext::handle(GdkEvent* sourceEvent) -> bool {
    printDebug(sourceEvent);

    GdkDevice* sourceDevice = gdk_event_get_source_device(sourceEvent);
    if (sourceDevice == NULL) {
        return false;
    }

    InputEvent event = InputEvents::translateEvent(sourceEvent, this->getSettings());

    // Add the device to the list of known devices if it is currently unknown
    GdkInputSource inputSource = gdk_device_get_source(sourceDevice);
    if (inputSource != GDK_SOURCE_KEYBOARD && gdk_device_get_device_type(sourceDevice) != GDK_DEVICE_TYPE_MASTER &&
        this->knownDevices.find(std::string(event.deviceName)) == this->knownDevices.end()) {

        this->knownDevices.insert(std::string(event.deviceName));
        this->getSettings()->transactionStart();
        auto deviceClassOption =
                this->getSettings()->getDeviceClassForDevice(std::string(event.deviceName), inputSource);
        this->getSettings()->setDeviceClassForDevice(sourceDevice, deviceClassOption);
        this->getSettings()->transactionEnd();
    }

    // We do not handle scroll events manually but let GTK do it for us
    if (event.type == SCROLL_EVENT) {
        // Hand over to standard GTK Scroll / Zoom handling
        return false;
    }

    // Deactivate touchscreen when a pen event occurs
    this->getView()->getHandRecognition()->event(event.deviceClass);

    // Get the state of all modifiers
    this->modifierState = event.state;

    // separate events to appropriate handlers
    // handle geometry tool
    if (geometryToolInputHandler && geometryToolInputHandler->handle(event)) {
        return true;
    }

    // handle tablet stylus
    if (event.deviceClass == INPUT_DEVICE_PEN || event.deviceClass == INPUT_DEVICE_ERASER) {
        return this->stylusHandler->handle(event);
    }

    if (event.deviceClass == INPUT_DEVICE_MOUSE_KEYBOARD_COMBO) {
        return this->mouseHandler->handle(event) || this->keyboardHandler->handle(event);
    }

    // handle mouse devices
    if (event.deviceClass == INPUT_DEVICE_MOUSE) {
        return this->mouseHandler->handle(event);
    }

    // handle touchscreens
    if (event.deviceClass == INPUT_DEVICE_TOUCHSCREEN) {
        bool touchDrawingEnabled = this->getSettings()->getTouchDrawingEnabled();

        // trigger touch drawing depending on the setting
        if (touchDrawingEnabled) {
            return this->touchDrawingHandler->handle(event) || this->touchHandler->handle(event);
        }

        return this->touchHandler->handle(event);
    }

    // handle keyboard
    if (event.deviceClass == INPUT_DEVICE_KEYBOARD) {
        return this->keyboardHandler->handle(event);
    }

    if (event.deviceClass == INPUT_DEVICE_IGNORE) {
        return true;
    }

#ifdef DEBUG_INPUT
    g_message("We received an event we do not have a handler for");
#endif
    return false;
}

auto InputContext::getXournal() -> GtkXournal* { return GTK_XOURNAL(widget); }

auto InputContext::getView() -> XournalView* { return view; }

auto InputContext::getSettings() -> Settings* { return view->getControl()->getSettings(); }

auto InputContext::getToolHandler() -> ToolHandler* { return view->getControl()->getToolHandler(); }

auto InputContext::getScrollHandling() -> ScrollHandling* { return this->scrollHandling; }

void InputContext::setGeometryToolInputHandler(std::unique_ptr<GeometryToolInputHandler> handler) {
    this->geometryToolInputHandler = std::move(handler);
}

void InputContext::resetGeometryToolInputHandler() { this->geometryToolInputHandler.reset(); }

auto InputContext::getModifierState() -> GdkModifierType { return this->modifierState; }

/**
 * Focus the widget
 */
void InputContext::focusWidget() {
    if (!gtk_widget_has_focus(widget)) {
        gtk_widget_grab_focus(widget);
    }
}

void InputContext::blockDevice(InputContext::DeviceType deviceType) {
    if (geometryToolInputHandler) {
        geometryToolInputHandler->blockDevice(deviceType);
    }
    switch (deviceType) {
        case MOUSE:
            this->mouseHandler->block(true);
            break;
        case STYLUS:
            this->stylusHandler->block(true);
            break;
        case TOUCHSCREEN:
            this->touchDrawingHandler->block(true);
            this->touchHandler->block(true);
            break;
    }
}

void InputContext::unblockDevice(InputContext::DeviceType deviceType) {
    if (geometryToolInputHandler) {
        geometryToolInputHandler->unblockDevice(deviceType);
    }
    switch (deviceType) {
        case MOUSE:
            this->mouseHandler->block(false);
            break;
        case STYLUS:
            this->stylusHandler->block(false);
            break;
        case TOUCHSCREEN:
            this->touchDrawingHandler->block(false);
            this->touchHandler->block(false);
            break;
    }
}

auto InputContext::isBlocked(InputContext::DeviceType deviceType) -> bool {
    switch (deviceType) {
        case MOUSE:
            return this->mouseHandler->isBlocked();
        case STYLUS:
            return this->stylusHandler->isBlocked();
        case TOUCHSCREEN:
            return this->touchDrawingHandler->isBlocked();
    }
    return false;
}

void InputContext::printDebug(GdkEvent* event) {
#ifdef DEBUG_INPUT_GDK_PRINT_EVENTS
    gdk_set_show_events(true);
#else
#ifdef DEBUG_INPUT
    std::string message = "Event\n";
    std::string gdkEventTypes[] = {"GDK_NOTHING",
                                   "GDK_DELETE",
                                   "GDK_DESTROY",
                                   "GDK_EXPOSE",
                                   "GDK_MOTION_NOTIFY",
                                   "GDK_BUTTON_PRESS",
                                   "GDK_DOUBLE_BUTTON_PRESS",
                                   "GDK_TRIPLE_BUTTON_PRESS",
                                   "GDK_BUTTON_RELEASE",
                                   "GDK_KEY_PRESS",
                                   "GDK_KEY_RELEASE",
                                   "GDK_ENTER_NOTIFY",
                                   "GDK_LEAVE_NOTIFY",
                                   "GDK_FOCUS_CHANGE",
                                   "GDK_CONFIGURE",
                                   "GDK_MAP",
                                   "GDK_UNMAP",
                                   "GDK_PROPERTY_NOTIFY",
                                   "GDK_SELECTION_CLEAR",
                                   "GDK_SELECTION_REQUEST",
                                   "GDK_SELECTION_NOTIFY",
                                   "GDK_PROXIMITY_IN",
                                   "GDK_PROXIMITY_OUT",
                                   "GDK_DRAG_ENTER",
                                   "GDK_DRAG_LEAVE",
                                   "GDK_DRAG_MOTION",
                                   "GDK_DRAG_STATUS",
                                   "GDK_DROP_START",
                                   "GDK_DROP_FINISHED",
                                   "GDK_CLIENT_EVENT",
                                   "GDK_VISIBILITY_NOTIFY",
                                   "",
                                   "GDK_SCROLL",
                                   "GDK_WINDOW_STATE",
                                   "GDK_SETTING",
                                   "GDK_OWNER_CHANGE",
                                   "GDK_GRAB_BROKEN",
                                   "GDK_DAMAGE",
                                   "GDK_TOUCH_BEGIN",
                                   "GDK_TOUCH_UPDATE",
                                   "GDK_TOUCH_END",
                                   "GDK_TOUCH_CANCEL",
                                   "GDK_TOUCHPAD_SWIPE",
                                   "GDK_TOUCHPAD_PINCH",
                                   "GDK_PAD_BUTTON_PRESS",
                                   "GDK_PAD_BUTTON_RELEASE",
                                   "GDK_PAD_RING",
                                   "GDK_PAD_STRIP",
                                   "GDK_PAD_GROUP_MODE",
                                   "GDK_EVENT_LAST"};
    message += "Event type:\t" + gdkEventTypes[gdk_event_get_event_type(event) + 1] + "\n";

    std::string gdkInputSources[] = {"GDK_SOURCE_MOUSE",    "GDK_SOURCE_PEN",        "GDK_SOURCE_ERASER",
                                     "GDK_SOURCE_CURSOR",   "GDK_SOURCE_KEYBOARD",   "GDK_SOURCE_TOUCHSCREEN",
                                     "GDK_SOURCE_TOUCHPAD", "GDK_SOURCE_TRACKPOINT", "GDK_SOURCE_TABLET_PAD"};
    GdkDevice* device = gdk_event_get_source_device(event);
    message += "Source device:\t" + gdkInputSources[gdk_device_get_source(device)] + "\n";
    std::string gdkInputClasses[] = {"INPUT_DEVICE_MOUSE",    "INPUT_DEVICE_PEN",
                                     "INPUT_DEVICE_ERASER",   "INPUT_DEVICE_TOUCHSCREEN",
                                     "INPUT_DEVICE_KEYBOARD", "INPUT_DEVICE_MOUSE_KEYBOARD_COMBO",
                                     "INPUT_DEVICE_IGNORE"};
    InputDeviceClass deviceClass = InputEvents::translateDeviceType(device, this->getSettings());
    message += "Device Class:\t" + gdkInputClasses[deviceClass] + "\n";

    if (gdk_event_get_event_type(event) == GDK_BUTTON_PRESS ||
        gdk_event_get_event_type(event) == GDK_DOUBLE_BUTTON_PRESS ||
        gdk_event_get_event_type(event) == GDK_TRIPLE_BUTTON_PRESS ||
        gdk_event_get_event_type(event) == GDK_BUTTON_RELEASE) {
        guint button;
        if (gdk_event_get_button(event, &button)) {
            message += "Button:\t" + std::to_string(button) + "\n";
        }
    }

#ifndef DEBUG_INPUT_PRINT_ALL_MOTION_EVENTS
    static bool motionEventBlock = false;
    if (gdk_event_get_event_type(event) == GDK_MOTION_NOTIFY) {
        if (!motionEventBlock) {
            motionEventBlock = true;
            g_message("%s", message.c_str());
        }
    } else {
        motionEventBlock = false;
        g_message("%s", message.c_str());
    }
#else
    g_message("%s", message.c_str());
#endif  // DEBUG_INPUT_PRINT_ALL_MOTION_EVENTS
#endif  // DEBUG_INPUT
#endif  // DEBUG_INPUT_PRINT_EVENTS
}<|MERGE_RESOLUTION|>--- conflicted
+++ resolved
@@ -20,11 +20,8 @@
 #include "gui/inputdevices/StylusInputHandler.h"        // for StylusInputHa...
 #include "gui/inputdevices/TouchDrawingInputHandler.h"  // for TouchDrawingI...
 #include "gui/inputdevices/TouchInputHandler.h"         // for TouchInputHan...
-<<<<<<< HEAD
 #include "util/Assert.h"                                // for xoj_assert
-=======
 #include "util/glib_casts.h"                            // for wrap_for_g_callback
->>>>>>> ee03a0e7
 
 #include "InputEvents.h"   // for InputEvent
 #include "config-debug.h"  // for DEBUG_INPUT
