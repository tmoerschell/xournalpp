//
// Created by ulrich on 06.04.19.
//

#include "PenInputHandler.h"

#include <algorithm>  // for max, min
#include <cmath>      // for abs, atan, sqrt
#include <thread>     // for thread
#include <utility>    // for move

#include <glib.h>     // for gdouble, gint, g_message
#include <gtk/gtk.h>  // for gtk_adjustment_get_value

#include "control/ToolEnums.h"                  // for TOOL_HAND, TOOL_IMAGE
#include "control/ToolHandler.h"                // for ToolHandler
#include "control/settings/Settings.h"          // for Settings
#include "control/tools/CursorSelectionType.h"  // for CursorSelectionType
#include "control/tools/EditSelection.h"        // for EditSelection
#include "gui/Layout.h"                         // for Layout
#include "gui/PageView.h"                       // for XojPageView
#include "gui/XournalView.h"                    // for XournalView
#include "gui/XournalppCursor.h"                // for XournalppCursor
#include "gui/scroll/ScrollHandling.h"          // for ScrollHandling
#include "gui/widgets/XournalWidget.h"          // for GtkXournal
#include "model/Point.h"                        // for Point, Point::NO_PRES...
#include "util/Assert.h"                        // for xoj_assert
#include "util/Point.h"                         // for Point
#include "util/Util.h"                          // for execInUiThread

#include "AbstractInputHandler.h"  // for AbstractInputHandler
#include "InputContext.h"          // for InputContext
#include "PositionInputData.h"     // for PositionInputData
#include "config-debug.h"          // for DEBUG_INPUT

#define WIDGET_SCROLL_BORDER 25

PenInputHandler::PenInputHandler(InputContext* inputContext): AbstractInputHandler(inputContext) {}

PenInputHandler::~PenInputHandler() = default;

void PenInputHandler::updateLastEvent(InputEvent const& event) {
    if (!event) {
        return;
    }
    this->lastEvent = event;
    if (getPageAtCurrentPosition(event)) {
        this->lastHitEvent = event;
    }
}

void PenInputHandler::handleScrollEvent(InputEvent const& event) {
    // use root coordinates as reference point because
    // scrolling changes window relative coordinates
    // see github Gnome/evince@1adce5486b10e763bed869

    // GTK handles event compression/filtering differently between versions - this may be needed on certain hardware/GTK
    // combinations.
    if (std::abs((this->scrollStartX - event.absoluteX)) < 0.1 &&
        std::abs((this->scrollStartY - event.absoluteY)) < 0.1) {
        return;
    }

    if (this->scrollOffsetX == 0 && this->scrollOffsetY == 0) {
        this->scrollOffsetX = this->scrollStartX - event.absoluteX;
        this->scrollOffsetY = this->scrollStartY - event.absoluteY;

        Util::execInUiThread([&]() {
            this->inputContext->getXournal()->layout->scrollRelative(this->scrollOffsetX, this->scrollOffsetY);

            // Scrolling done, so reset our counters
            this->scrollOffsetX = 0;
            this->scrollOffsetY = 0;
        });

        // Update the reference for the scroll-offset
        this->scrollStartX = event.absoluteX;
        this->scrollStartY = event.absoluteY;
    }
}

auto PenInputHandler::actionStart(InputEvent const& event) -> bool {
    this->inputContext->focusWidget();

    this->lastActionStartTimeStamp = event.timestamp;
    this->sequenceStartPosition = {event.absoluteX, event.absoluteY};

    XojPageView* currentPage = this->getPageAtCurrentPosition(event);
    // set reference data for handling of entering/leaving page
    this->updateLastEvent(event);

    // Change the tool depending on the key
    if (!changeTool(event))
        return false;

    // Used for pressure inference
    this->lastPressure = 0.0;

    // Flag running input
    ToolHandler* toolHandler = this->inputContext->getToolHandler();
    ToolType toolType = toolHandler->getToolType();

    //
    if (toolType != TOOL_IMAGE) {
        this->inputRunning = true;
    } else {
        this->deviceClassPressed = false;
    }

    this->penInWidget = true;

    GtkXournal* xournal = this->inputContext->getXournal();

    XournalppCursor* cursor = xournal->view->getCursor();
    cursor->setMouseDown(true);


    // Save the starting offset when hand-tool is selected to get a reference for the scroll-offset
    if (toolType == TOOL_HAND) {
        this->scrollStartX = event.absoluteX;
        this->scrollStartY = event.absoluteY;
    }

    this->sequenceStartPage = currentPage;

    // hand tool don't change the selection, so you can scroll e.g. with your touchscreen without remove the selection
    bool changeSelection = xournal->selection && toolHandler->getToolType() != TOOL_HAND;
    if ((event.state & GDK_SHIFT_MASK)) {
        // When tap single selection is enabled, selections can happen with the Pen tool
        if (toolHandler->getToolType() == TOOL_PEN && isCurrentTapSelection(event)) {
            changeSelection = false;
        }
        // Selection tools does not change selection with Shift pressed
        if (isSelectToolTypeSingleLayer(toolType)) {
            changeSelection = false;
        }
    }
    if (changeSelection) {
        EditSelection* selection = xournal->selection;

        XojPageView* view = selection->getView();
        PositionInputData selectionPos = this->getInputDataRelativeToCurrentPage(view, event);

        // Check if event modifies selection instead of page
        CursorSelectionType selType =
                selection->getSelectionTypeForPos(selectionPos.x, selectionPos.y, xournal->view->getZoom());
        if (selType) {

            if (selType == CURSOR_SELECTION_MOVE && modifier3) {
                selection->copySelection();
            }

            xournal->selection->mouseDown(selType, selectionPos.x, selectionPos.y);
            return true;
        }

        xournal->view->clearSelection();
        changeTool(event);
        // stop early to prevent drawing when clicking outside of the selection with the intention of deselecting
        if (toolHandler->isDrawingTool())
            return true;
    }

    // Forward event to page
    if (currentPage) {
        PositionInputData pos = this->getInputDataRelativeToCurrentPage(currentPage, event);
        if (pos.pressure != Point::NO_PRESSURE) {
            pressureMode = PressureMode::DEVICE_PRESSURE;
        } else if (this->inputContext->getSettings()->isPressureGuessingEnabled()) {
            pressureMode = PressureMode::INFERRED_PRESSURE;
        } else {
            pressureMode = PressureMode::NO_PRESSURE;
        }
        pos.pressure = this->filterPressure(pos, currentPage);

        return currentPage->onButtonPressEvent(pos);
    }

    return true;
}

double PenInputHandler::inferPressureValue(PositionInputData const& pos, XojPageView* page) {
    PositionInputData lastPos = getInputDataRelativeToCurrentPage(page, this->lastEvent);

    double dt = (pos.timestamp - lastPos.timestamp) / 10.0;
    double distance = utl::Point<double>(pos.x, pos.y).distance(utl::Point<double>(lastPos.x, lastPos.y));
    double inverseSpeed = dt / (distance + 0.001);

    // This doesn't have to be exact. Arctan is used here for its sigmoid-like shape,
    // so that lim inverseSpeed->infinity (newPressure) is some finite value.
    double newPressure = 3.142 / 2.0 + std::atan(inverseSpeed * 3.14 - 1.3);

    // This weighted average both smooths abrupt changes in newPressure caused
    // by changes to inverseSpeed and causes an initial increase in pressure.
    newPressure = std::min(newPressure, 2.0) / 5.0 + this->lastPressure * 4.0 / 5.0;

    // Handle the single-point case.
    if (distance == 0) {
        newPressure = std::sqrt(dt / 10.0) - 0.1;
    }

    this->lastPressure = newPressure;

    // Final pressure tweaks...
    return (newPressure * 1.1 + 0.8) / 2.0;
}

double PenInputHandler::filterPressure(PositionInputData const& pos, XojPageView* page) {
    if (pressureMode == PressureMode::NO_PRESSURE) {
        return Point::NO_PRESSURE;
    }

    double filteredPressure;
    if (pressureMode == PressureMode::INFERRED_PRESSURE) {
        filteredPressure = inferPressureValue(pos, page);
    } else {
        xoj_assert(pressureMode == PressureMode::DEVICE_PRESSURE);
        /**
         * On some devices, the pressure value of some events is missing. Use the last recorded pressure value then.
         */
        if (pos.pressure == Point::NO_PRESSURE) {
            g_debug("Pressure-sensitive device omitted pressure this time");
            filteredPressure = lastPressure;
        } else {
            filteredPressure = pos.pressure;
            lastPressure = pos.pressure;  // Record in case the pressure value is omitted in the next event
        }
    }

    Settings* settings = this->inputContext->getSettings();
    xoj_assert(settings->getMinimumPressure() >= 0.01);
    return std::max(settings->getMinimumPressure(), filteredPressure * settings->getPressureMultiplier());
}

bool PenInputHandler::isCurrentTapSelection(InputEvent const& event) const {

    ToolHandler* toolHandler = inputContext->getToolHandler();
    if (!toolHandler->supportsTapFilter()) {
        return false;
    }

    auto* settings = inputContext->getSettings();
    if (!settings->getStrokeFilterEnabled()) {
        return false;
    }

    int tapMaxDuration = 0, filterRepetitionTime = 0;
    double tapMaxDistance = NAN;  // in mm

    settings->getStrokeFilter(&tapMaxDuration, &tapMaxDistance, &filterRepetitionTime);

    const double dpmm = settings->getDisplayDpi() / 25.4;
    const double dist = std::hypot(this->sequenceStartPosition.x - event.absoluteX,
                                   this->sequenceStartPosition.y - event.absoluteY);

    const bool noMovement = dist < tapMaxDistance * dpmm;
    const bool fastEnoughTap = event.timestamp - this->lastActionStartTimeStamp < tapMaxDuration;
    const bool notAnAftershock = event.timestamp - this->lastActionEndTimeStamp > filterRepetitionTime;
    if (noMovement && fastEnoughTap && notAnAftershock) {
        return true;
    }
    return false;
}

auto PenInputHandler::actionMotion(InputEvent const& event) -> bool {
    /*
     * Workaround for misbehaving devices where Enter events are not published every time
     * This is required to disable outside scrolling again
     */
    gdouble eventX = event.relativeX;
    gdouble eventY = event.relativeY;

    GtkAdjustment* adjHorizontal = this->inputContext->getScrollHandling()->getHorizontal();
    GtkAdjustment* adjVertical = this->inputContext->getScrollHandling()->getVertical();
    double h = gtk_adjustment_get_value(adjHorizontal);
    double v = gtk_adjustment_get_value(adjVertical);
    eventX -= h;
    eventY -= v;

    GtkWidget* widget = gtk_widget_get_parent(this->inputContext->getView()->getWidget());
    gint width = gtk_widget_get_allocated_width(widget);
    gint height = gtk_widget_get_allocated_height(widget);

    if (!this->penInWidget && eventX > WIDGET_SCROLL_BORDER && eventY > WIDGET_SCROLL_BORDER &&
        eventX < width - WIDGET_SCROLL_BORDER && eventY < height - WIDGET_SCROLL_BORDER) {
        this->penInWidget = true;
    }


    GtkXournal* xournal = this->inputContext->getXournal();
    ToolHandler* toolHandler = this->inputContext->getToolHandler();

    this->changeTool(event);

    if (toolHandler->getToolType() == TOOL_HAND) {
        if (this->deviceClassPressed) {
            this->handleScrollEvent(event);
            return true;
        }
        return false;
    }

    bool isShiftDown = (event.state & GDK_SHIFT_MASK);
    bool handleSelectionMove = xournal->selection != nullptr;

    if (xournal->selection && isSelectToolTypeSingleLayer(toolHandler->getToolType()) &&
        !xournal->selection->isMoving()) {
        if (isShiftDown || this->deviceClassPressed) {
            handleSelectionMove = false;
            // Cursor mode to match the multiple-selection mode
            xournal->view->getCursor()->setMouseSelectionType(CURSOR_SELECTION_NONE);
        }
    }

    if (handleSelectionMove) {
        EditSelection* selection = xournal->selection;
        XojPageView* view = selection->getView();

        PositionInputData pos = this->getInputDataRelativeToCurrentPage(view, event);

        if (xournal->selection->isMoving()) {
            selection->mouseMove(pos.x, pos.y, pos.isAltDown());
        } else if (!isShiftDown) {
            CursorSelectionType selType = selection->getSelectionTypeForPos(pos.x, pos.y, xournal->view->getZoom());
            xournal->view->getCursor()->setMouseSelectionType(selType);
        }
        return true;
    }

    // Check if page was left / entered
    XojPageView* lastEventPage = getPageAtCurrentPosition(this->lastEvent);
    XojPageView* lastHitEventPage = getPageAtCurrentPosition(this->lastHitEvent);
    XojPageView* currentPage = getPageAtCurrentPosition(event);

    if (!toolHandler->isSinglePageTool()) {
        /*
         * Get all events where the input sequence moved from one page to another without stopping the input.
         * Only trigger once the new page was entered to ensure that an input device can leave the page temporarily.
         * For these events we need to fake an end point in the old page and a start point in the new page.
         */
        if (this->deviceClassPressed && currentPage && currentPage != sequenceStartPage && lastHitEventPage) {
#ifdef DEBUG_INPUT
            g_message("PenInputHandler: Start new input on switching page...");
#endif
            this->actionEnd(this->lastHitEvent);
            this->updateLastEvent(event);

            bool result = this->actionStart(event);
            this->updateLastEvent(event);
            return result;
        }
        /*
         * Get all events where the input sequence started outside of a page and moved into one.
         * For these events we need to fake a start point in the current page.
         */
        if (this->deviceClassPressed && currentPage && !lastEventPage && !lastHitEventPage) {
#ifdef DEBUG_INPUT
            g_message("PenInputHandler: Start new input on entering page...");
#endif
            bool result = this->actionStart(event);
            this->updateLastEvent(event);
            return result;
        }
    }

    // Update the cursor
    xournal->view->getCursor()->setInsidePage(currentPage != nullptr);

    // Selections and single-page elements will always work on one page so we need to handle them differently
    if (this->sequenceStartPage && toolHandler->isSinglePageTool()) {
        // Relay the event to the page
        PositionInputData pos = getInputDataRelativeToCurrentPage(sequenceStartPage, event);

        // Enforce input to stay within page
        pos.x = std::clamp(pos.x, 0.0, static_cast<double>(sequenceStartPage->getDisplayWidth()));
        pos.y = std::clamp(pos.y, 0.0, static_cast<double>(sequenceStartPage->getDisplayHeight()));

        pos.pressure = this->filterPressure(pos, sequenceStartPage);

        bool result = sequenceStartPage->onMotionNotifyEvent(pos);

        this->updateLastEvent(event);  // Update the last position of the input device
        return result;
    }

    if (currentPage && this->penInWidget) {
        // Relay the event to the page
        PositionInputData pos = getInputDataRelativeToCurrentPage(currentPage, event);
        pos.pressure = this->filterPressure(pos, currentPage);

        bool result = currentPage->onMotionNotifyEvent(pos);

        this->updateLastEvent(event);  // Update the last position of the input device
        return result;
    }

    this->updateLastEvent(event);  // Update the last position of the input device
    return false;
}

auto PenInputHandler::actionEnd(InputEvent const& event) -> bool {
    GtkXournal* xournal = inputContext->getXournal();
    XournalppCursor* cursor = xournal->view->getCursor();
    ToolHandler* toolHandler = inputContext->getToolHandler();

    cursor->setMouseDown(false);

    bool cancelAction = isCurrentTapSelection(event);

    // Holding shift (with selections) also does not imply drawing
    if (toolHandler->supportsTapFilter()) {
        auto* settings = inputContext->getSettings();
        if (settings->getStrokeFilterEnabled()) {
<<<<<<< HEAD
            cancelAction |= (event.state & GDK_SHIFT_MASK) && xournal->selection != nullptr;
=======
            int tapMaxDuration = 0, filterRepetitionTime = 0;
            double tapMaxDistance = NAN;  // in mm

            settings->getStrokeFilter(&tapMaxDuration, &tapMaxDistance, &filterRepetitionTime);

            const double dpmm = settings->getDisplayDpi() / 25.4;
            const double dist = std::hypot(this->sequenceStartPosition.x - event.absoluteX,
                                           this->sequenceStartPosition.y - event.absoluteY);

            const bool noMovement = dist < tapMaxDistance * dpmm;
            const bool fastEnoughTap = event.timestamp - this->lastActionStartTimeStamp < tapMaxDuration;
            const bool notAnAftershock = event.timestamp - this->lastActionEndTimeStamp > filterRepetitionTime;

            if (noMovement && fastEnoughTap && notAnAftershock) {
                // Cancel the sequence and trigger the necessary action
                XojPageView* pageUnderTap =
                        this->sequenceStartPage ? this->sequenceStartPage : getPageAtCurrentPosition(event);
                if (pageUnderTap) {
                    PositionInputData pos = getInputDataRelativeToCurrentPage(pageUnderTap, event);
                    pageUnderTap->onSequenceCancelEvent(pos.deviceId);
                    pageUnderTap->onTapEvent(pos);
                }
                this->sequenceStartPage = nullptr;
                this->inputRunning = false;
                this->lastActionEndTimeStamp = event.timestamp;
                return false;
            }
>>>>>>> ee03a0e7
        }
    }

    if (cancelAction) {
        // Cancel the sequence and trigger the necessary action
        XojPageView* pageUnderTap = this->sequenceStartPage ? this->sequenceStartPage : getPageAtCurrentPosition(event);
        if (pageUnderTap) {
            pageUnderTap->onSequenceCancelEvent();
            PositionInputData pos = getInputDataRelativeToCurrentPage(pageUnderTap, event);
            pageUnderTap->onTapEvent(pos);
        }
        this->sequenceStartPage = nullptr;
        this->inputRunning = false;
        this->lastActionEndTimeStamp = event.timestamp;
        return false;
    }
    this->lastActionEndTimeStamp = event.timestamp;

    EditSelection* sel = xournal->view->getSelection();
    if (sel) {
        sel->mouseUp();
    }

    // Selections and single-page elements will always work on one page so we need to handle them differently
    if (this->sequenceStartPage && toolHandler->isSinglePageTool()) {
        PositionInputData pos = getInputDataRelativeToCurrentPage(this->sequenceStartPage, event);
        pos.pressure = this->filterPressure(pos, this->sequenceStartPage);

        this->sequenceStartPage->onButtonReleaseEvent(pos);
    } else {
        // Relay the event to the page
        XojPageView* currentPage = getPageAtCurrentPosition(event);

        /*
         * Use the last active page if you can't find a page under the cursor position.
         * This is a workaround for input leaving the page while being active and then stopping outside.
         */
        if (!currentPage) {
            if (!this->lastHitEvent) {
                return false;
            }
            currentPage = getPageAtCurrentPosition(this->lastHitEvent);
        }

        if (currentPage) {
            PositionInputData pos = getInputDataRelativeToCurrentPage(currentPage, event);
            pos.pressure = this->filterPressure(pos, currentPage);

            currentPage->onButtonReleaseEvent(pos);
        }
    }

    // Reset the selection
    EditSelection* tmpSelection = xournal->selection;
    xournal->selection = nullptr;
    this->sequenceStartPage = nullptr;

    if (toolHandler->pointActiveToolToToolbarTool()) {
        toolHandler->fireToolChanged();
    }

    // we need this workaround so it's possible to select something with the middle button
    if (tmpSelection) {
        xournal->view->setSelection(tmpSelection);
    }

    this->inputRunning = false;

    return false;
}

void PenInputHandler::actionPerform(InputEvent const& event) {
#ifdef DEBUG_INPUT
    g_message("Discrete input action; modifier1=%s, modifier2=%s", this->modifier2 ? "true" : "false",
              this->modifier3 ? "true" : "false");
#endif

    XojPageView* currentPage = this->getPageAtCurrentPosition(event);
    if (currentPage == nullptr) {
        return;
    }

    PositionInputData pos = this->getInputDataRelativeToCurrentPage(currentPage, event);
    if (event.type == BUTTON_2_PRESS_EVENT) {
        currentPage->onButtonDoublePressEvent(pos);
    } else if (event.type == BUTTON_3_PRESS_EVENT) {
        currentPage->onButtonTriplePressEvent(pos);
    }
}

void PenInputHandler::actionLeaveWindow(InputEvent const& event) {
    if (!this->penInWidget) {
        return;
    }

    if (!this->inputContext->getSettings()->getInputSystemDrawOutsideWindowEnabled()) {
        this->penInWidget = false;
    }

    // Stop input sequence if the tool is not a selection tool
    ToolHandler* toolHandler = this->inputContext->getToolHandler();
    if (this->inputRunning && !toolHandler->isSinglePageTool()) {
        if (!this->inputContext->getSettings()->getInputSystemDrawOutsideWindowEnabled()) {
            this->actionEnd(this->lastHitEvent);
        }
    } else if (this->deviceClassPressed) {
        // scroll if we have an active selection
        gdouble eventX = event.relativeX;
        gdouble eventY = event.relativeY;

        GtkAdjustment* adjHorizontal = this->inputContext->getScrollHandling()->getHorizontal();
        GtkAdjustment* adjVertical = this->inputContext->getScrollHandling()->getVertical();
        double h = gtk_adjustment_get_value(adjHorizontal);
        double v = gtk_adjustment_get_value(adjVertical);
        eventX -= h;
        eventY -= v;

        GtkWidget* widget = gtk_widget_get_parent(this->inputContext->getView()->getWidget());
        gint width = gtk_widget_get_allocated_width(widget);
        gint height = gtk_widget_get_allocated_height(widget);

        new std::thread([&, eventX, eventY, width, height]() {
            int offsetX = 0, offsetY = 0;

            // TODO(fabian): make offset dependent on how big the distance between pen and view is
            if (eventX < WIDGET_SCROLL_BORDER) {
                offsetX = -10;
            }

            if (eventY < WIDGET_SCROLL_BORDER) {
                offsetY = -10;
            }

            if (eventX > width - WIDGET_SCROLL_BORDER) {
                offsetX = 10;
            }

            if (eventY > height - WIDGET_SCROLL_BORDER) {
                offsetY = 10;
            }

#ifdef DEBUG_INPUT
            g_message("Offset: X:%d\tY:%d", offsetX, offsetY);
#endif

            while (!this->penInWidget) {
                Util::execInUiThread([&]() {
                    GtkXournal* xournal = this->inputContext->getXournal();
                    xournal->layout->scrollRelative(offsetX, offsetY);
                });

                // sleep for half a second until we scroll again
                g_usleep(static_cast<gulong>(0.5 * G_USEC_PER_SEC));
            }
        });
    }
}

void PenInputHandler::actionEnterWindow(InputEvent const& event) {
    this->penInWidget = true;

    if (!this->inputContext->getSettings()->getInputSystemDrawOutsideWindowEnabled()) {
        // Restart input sequence if the tool is pressed and not a single-page tool
        ToolHandler* toolHandler = this->inputContext->getToolHandler();
        if (this->deviceClassPressed && !toolHandler->isSinglePageTool()) {
            this->actionStart(event);
        }
    }
}<|MERGE_RESOLUTION|>--- conflicted
+++ resolved
@@ -411,37 +411,7 @@
     if (toolHandler->supportsTapFilter()) {
         auto* settings = inputContext->getSettings();
         if (settings->getStrokeFilterEnabled()) {
-<<<<<<< HEAD
             cancelAction |= (event.state & GDK_SHIFT_MASK) && xournal->selection != nullptr;
-=======
-            int tapMaxDuration = 0, filterRepetitionTime = 0;
-            double tapMaxDistance = NAN;  // in mm
-
-            settings->getStrokeFilter(&tapMaxDuration, &tapMaxDistance, &filterRepetitionTime);
-
-            const double dpmm = settings->getDisplayDpi() / 25.4;
-            const double dist = std::hypot(this->sequenceStartPosition.x - event.absoluteX,
-                                           this->sequenceStartPosition.y - event.absoluteY);
-
-            const bool noMovement = dist < tapMaxDistance * dpmm;
-            const bool fastEnoughTap = event.timestamp - this->lastActionStartTimeStamp < tapMaxDuration;
-            const bool notAnAftershock = event.timestamp - this->lastActionEndTimeStamp > filterRepetitionTime;
-
-            if (noMovement && fastEnoughTap && notAnAftershock) {
-                // Cancel the sequence and trigger the necessary action
-                XojPageView* pageUnderTap =
-                        this->sequenceStartPage ? this->sequenceStartPage : getPageAtCurrentPosition(event);
-                if (pageUnderTap) {
-                    PositionInputData pos = getInputDataRelativeToCurrentPage(pageUnderTap, event);
-                    pageUnderTap->onSequenceCancelEvent(pos.deviceId);
-                    pageUnderTap->onTapEvent(pos);
-                }
-                this->sequenceStartPage = nullptr;
-                this->inputRunning = false;
-                this->lastActionEndTimeStamp = event.timestamp;
-                return false;
-            }
->>>>>>> ee03a0e7
         }
     }
 
@@ -449,8 +419,8 @@
         // Cancel the sequence and trigger the necessary action
         XojPageView* pageUnderTap = this->sequenceStartPage ? this->sequenceStartPage : getPageAtCurrentPosition(event);
         if (pageUnderTap) {
-            pageUnderTap->onSequenceCancelEvent();
             PositionInputData pos = getInputDataRelativeToCurrentPage(pageUnderTap, event);
+            pageUnderTap->onSequenceCancelEvent(pos.deviceId);
             pageUnderTap->onTapEvent(pos);
         }
         this->sequenceStartPage = nullptr;
