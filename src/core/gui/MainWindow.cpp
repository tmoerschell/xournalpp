--- conflicted
+++ resolved
@@ -70,12 +70,6 @@
     mainContentWidget.reset(get("boxContents"), xoj::util::ref);
     sidebarWidget.reset(get("sidebar"), xoj::util::ref);
 
-<<<<<<< HEAD
-    GtkSettings* appSettings = gtk_settings_get_default();
-    g_object_set(appSettings, "gtk-application-prefer-dark-theme", control->getSettings()->isDarkTheme(), nullptr);
-
-=======
->>>>>>> ad13d6ae
     loadMainCSS(gladeSearchPath, "xournalpp.css");
 
     GtkOverlay* overlay = GTK_OVERLAY(get("mainOverlay"));
@@ -123,17 +117,12 @@
     gtk_drag_dest_add_uri_targets(this->window);
     gtk_drag_dest_add_image_targets(this->window);
     gtk_drag_dest_add_text_targets(this->window);
-<<<<<<< HEAD
-=======
-
-    LayerCtrlListener::registerListener(control->getLayerController());
 
     g_signal_connect(gtk_widget_get_settings(this->window), "notify::gtk-theme-name", G_CALLBACK(themeCallback), this);
     g_signal_connect(gtk_widget_get_settings(this->window), "notify::gtk-application-prefer-dark-theme",
                      G_CALLBACK(themeCallback), this);
 
     updateColorscheme();
->>>>>>> ad13d6ae
 }
 
 void MainWindow::populate(GladeSearchpath* gladeSearchPath) {
@@ -630,7 +619,6 @@
 
 auto MainWindow::isMaximized() const -> bool { return this->maximized; }
 
-<<<<<<< HEAD
 auto MainWindow::setFullscreen(bool enabled) const -> void {
     if (enabled) {
         gtk_window_fullscreen(GTK_WINDOW(this->getWindow()));
@@ -638,9 +626,8 @@
         gtk_window_unfullscreen(GTK_WINDOW(this->getWindow()));
     }
 }
-=======
+
 auto MainWindow::isDarkTheme() const -> bool { return this->darkMode; }
->>>>>>> ad13d6ae
 
 auto MainWindow::getXournal() const -> XournalView* { return xournal.get(); }
 
