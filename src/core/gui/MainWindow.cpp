#include "MainWindow.h"

#include <config-dev.h>             // for TOOLBAR_CONFIG
#include <gdk-pixbuf/gdk-pixbuf.h>  // for gdk_pixbuf_new_fr...
#include <gdk/gdk.h>                // for gdk_screen_get_de...
#include <gio/gio.h>                // for g_cancellable_is_...
#include <gtk/gtkcssprovider.h>     // for gtk_css_provider_...

#include "control/AudioController.h"                    // for AudioController
#include "control/Control.h"                            // for Control
#include "control/DeviceListHelper.h"                   // for getSourceMapping
#include "control/ScrollHandler.h"                      // for ScrollHandler
#include "control/actions/ActionDatabase.h"             // for ActionDatabase
#include "control/jobs/XournalScheduler.h"              // for XournalScheduler
#include "control/layer/LayerController.h"              // for LayerController
#include "control/settings/Settings.h"                  // for Settings
#include "control/settings/SettingsEnums.h"             // for SCROLLBAR_HIDE_HO...
#include "control/zoom/ZoomControl.h"                   // for ZoomControl
#include "enums/ActionType.enum.h"                      // for ACTION_DELETE_LAYER
#include "gui/FloatingToolbox.h"                        // for FloatingToolbox
#include "gui/GladeGui.h"                               // for GladeGui
#include "gui/PdfFloatingToolbox.h"                     // for PdfFloatingToolbox
#include "gui/SearchBar.h"                              // for SearchBar
#include "gui/inputdevices/InputEvents.h"               // for INPUT_DEVICE_TOUC...
#include "gui/menus/menubar/Menubar.h"                  // for Menubar
#include "gui/menus/menubar/ToolbarSelectionSubmenu.h"  // for ToolbarSelectionSubmenu
#include "gui/scroll/ScrollHandling.h"                  // for ScrollHandling
#include "gui/toolbarMenubar/ToolMenuHandler.h"         // for ToolMenuHandler
#include "gui/toolbarMenubar/model/ToolbarData.h"       // for ToolbarData
#include "gui/toolbarMenubar/model/ToolbarModel.h"      // for ToolbarModel
#include "gui/widgets/SpinPageAdapter.h"                // for SpinPageAdapter
#include "gui/widgets/XournalWidget.h"                  // for gtk_xournal_get_l...
#include "util/GListView.h"                             // for GListView, GListV...
#include "util/PathUtil.h"                              // for getConfigFile
#include "util/Util.h"                                  // for execInUiThread, npos
#include "util/XojMsgBox.h"                             // for XojMsgBox
#include "util/glib_casts.h"                            // for wrap_for_once_v
#include "util/i18n.h"                                  // for FS, _F

#include "GladeSearchpath.h"     // for GladeSearchpath
#include "ToolbarDefinitions.h"  // for TOOLBAR_DEFINITIO...
#include "XournalView.h"         // for XournalView
#include "filesystem.h"          // for path, exists

using std::string;

MainWindow::MainWindow(GladeSearchpath* gladeSearchPath, Control* control, GtkApplication* parent):
        GladeGui(gladeSearchPath, "main.glade", "mainWindow"),
        control(control),
        toolbar(std::make_unique<ToolMenuHandler>(control, this)),
        menubar(std::make_unique<Menubar>()) {
    gtk_window_set_application(GTK_WINDOW(getWindow()), parent);

    panedContainerWidget.reset(get("panelMainContents"), xoj::util::ref);
    boxContainerWidget.reset(get("mainContentContainer"), xoj::util::ref);
    mainContentWidget.reset(get("boxContents"), xoj::util::ref);
    sidebarWidget.reset(get("sidebar"), xoj::util::ref);

    GtkSettings* appSettings = gtk_settings_get_default();
    g_object_set(appSettings, "gtk-application-prefer-dark-theme", control->getSettings()->isDarkTheme(), NULL);

    loadMainCSS(gladeSearchPath, "xournalpp.css");

    GtkOverlay* overlay = GTK_OVERLAY(get("mainOverlay"));
    this->pdfFloatingToolBox = std::make_unique<PdfFloatingToolbox>(this, overlay);
    this->floatingToolbox = std::make_unique<FloatingToolbox>(this, overlay);

    for (size_t i = 0; i < TOOLBAR_DEFINITIONS_LEN; i++) {
        this->toolbarWidgets[i].reset(get(TOOLBAR_DEFINITIONS[i].guiName), xoj::util::ref);
    }

    initXournalWidget();

    setSidebarVisible(control->getSettings()->isSidebarVisible());

    // Window handler
    g_signal_connect(this->window, "delete-event", xoj::util::wrap_for_g_callback_v<deleteEventCallback>,
                     this->control);
    g_signal_connect(this->window, "window_state_event", xoj::util::wrap_for_g_callback_v<windowStateEventCallback>,
                     this);

    g_signal_connect(get("buttonCloseSidebar"), "clicked", xoj::util::wrap_for_g_callback_v<buttonCloseSidebarClicked>,
                     this);

    // "watch over" all key events
    g_signal_connect(this->window, "key-press-event", G_CALLBACK(gtk_window_propagate_key_event), nullptr);
    g_signal_connect(this->window, "key-release-event", G_CALLBACK(gtk_window_propagate_key_event), nullptr);

    updateScrollbarSidebarPosition();

    gtk_window_set_default_size(GTK_WINDOW(this->window), control->getSettings()->getMainWndWidth(),
                                control->getSettings()->getMainWndHeight());

    if (control->getSettings()->isMainWndMaximized()) {
        gtk_window_maximize(GTK_WINDOW(this->window));
    } else {
        gtk_window_unmaximize(GTK_WINDOW(this->window));
    }

    // Drag and Drop
    g_signal_connect(this->window, "drag-data-received", G_CALLBACK(dragDataRecived), this);

    gtk_drag_dest_set(this->window, GTK_DEST_DEFAULT_ALL, nullptr, 0, GDK_ACTION_COPY);
    gtk_drag_dest_add_uri_targets(this->window);
    gtk_drag_dest_add_image_targets(this->window);
    gtk_drag_dest_add_text_targets(this->window);

    LayerCtrlListener::registerListener(control->getLayerController());
}

void MainWindow::populate(GladeSearchpath* gladeSearchPath) {

    toolbar->populate(gladeSearchPath);
    menubar->populate(gladeSearchPath, this);

    // need to create tool buttons registered in plugins, so they can be added to toolbars
    control->registerPluginToolButtons(this->toolbar.get());

    createToolbar();

    setToolbarVisible(control->getSettings()->isToolbarVisible());
    getSpinPageNo()->addListener(this->control->getScrollHandler());
}

GMenuModel* MainWindow::getMenuModel() const { return menubar->getModel(); }

MainWindow::~MainWindow() = default;

void MainWindow::updateColorscheme() {
    bool darkMode = control->getSettings()->isDarkTheme();
    GtkStyleContext* context = gtk_widget_get_style_context(GTK_WIDGET(this->window));

    if (darkMode) {
        gtk_style_context_add_class(context, "darkMode");
    } else {
        gtk_style_context_remove_class(context, "darkMode");
    }
}

void MainWindow::initXournalWidget() {
    GtkWidget* boxContents = get("boxContents");


    winXournal = gtk_scrolled_window_new(nullptr, nullptr);

    setGtkTouchscreenScrollingForDeviceMapping();

    gtk_container_add(GTK_CONTAINER(boxContents), winXournal);

    GtkWidget* vpXournal = gtk_viewport_new(nullptr, nullptr);

    gtk_container_add(GTK_CONTAINER(winXournal), vpXournal);

    scrollHandling = std::make_unique<ScrollHandling>(GTK_SCROLLABLE(vpXournal));

    this->xournal = std::make_unique<XournalView>(vpXournal, control, scrollHandling.get());

    control->getZoomControl()->initZoomHandler(this->window, winXournal, xournal.get(), control);
    gtk_widget_show_all(winXournal);

    Layout* layout = gtk_xournal_get_layout(this->xournal->getWidget());
    scrollHandling->init(this->xournal->getWidget(), layout);

    updateColorscheme();
}

void MainWindow::setGtkTouchscreenScrollingForDeviceMapping() {
    InputDeviceClass touchscreenClass =
            DeviceListHelper::getSourceMapping(GDK_SOURCE_TOUCHSCREEN, this->getControl()->getSettings());

    setGtkTouchscreenScrollingEnabled(touchscreenClass == INPUT_DEVICE_TOUCHSCREEN &&
                                      !control->getSettings()->getTouchDrawingEnabled());
}

void MainWindow::setGtkTouchscreenScrollingEnabled(bool enabled) {
    if (!control->getSettings()->getGtkTouchInertialScrollingEnabled()) {
        enabled = false;
    }

    if (enabled == gtkTouchscreenScrollingEnabled.load() || winXournal == nullptr) {
        return;
    }

    gtkTouchscreenScrollingEnabled.store(enabled);

    Util::execInUiThread(
            [=]() {
                const bool touchScrollEnabled = gtkTouchscreenScrollingEnabled.load();

                gtk_scrolled_window_set_kinetic_scrolling(GTK_SCROLLED_WINDOW(winXournal), touchScrollEnabled);
            },
            G_PRIORITY_HIGH);
}

auto MainWindow::getLayout() const -> Layout* { return gtk_xournal_get_layout(this->xournal->getWidget()); }

auto cancellable_cancel(GCancellable* cancel) -> bool {
    g_cancellable_cancel(cancel);

    g_warning("Timeout... Cancel loading URL");

    return false;
}

void MainWindow::dragDataRecived(GtkWidget* widget, GdkDragContext* dragContext, gint x, gint y, GtkSelectionData* data,
                                 guint info, guint time, MainWindow* win) {
    GtkWidget* source = gtk_drag_get_source_widget(dragContext);
    if (source && widget == gtk_widget_get_toplevel(source)) {
        gtk_drag_finish(dragContext, false, false, time);
        return;
    }

    guchar* text = gtk_selection_data_get_text(data);
    if (text) {
        win->control->clipboardPasteText(reinterpret_cast<const char*>(text));

        g_free(text);
        gtk_drag_finish(dragContext, true, false, time);
        return;
    }

    xoj::util::GObjectSPtr<GdkPixbuf> image(gtk_selection_data_get_pixbuf(data), xoj::util::adopt);
    if (image) {
        win->control->clipboardPasteImage(image.get());

        gtk_drag_finish(dragContext, true, false, time);
        return;
    }

    gchar** uris = gtk_selection_data_get_uris(data);
    if (uris) {
        for (int i = 0; uris[i] != nullptr && i < 3; i++) {
            const char* uri = uris[i];

            GCancellable* cancel = g_cancellable_new();
            auto cancelTimeout = g_timeout_add(3000, xoj::util::wrap_for_once_v<cancellable_cancel>, cancel);

            xoj::util::GObjectSPtr<GFile> file(g_file_new_for_uri(uri), xoj::util::adopt);
            GError* err = nullptr;
            GFileInputStream* in = g_file_read(file.get(), cancel, &err);
            if (g_cancellable_is_cancelled(cancel)) {
                continue;
            }

            if (err == nullptr) {
                xoj::util::GObjectSPtr<GdkPixbuf> pixbuf(
                        gdk_pixbuf_new_from_stream(G_INPUT_STREAM(in), cancel, nullptr), xoj::util::adopt);
                if (g_cancellable_is_cancelled(cancel)) {
                    continue;
                }
                g_input_stream_close(G_INPUT_STREAM(in), cancel, nullptr);
                if (g_cancellable_is_cancelled(cancel)) {
                    continue;
                }

                if (pixbuf) {
                    win->control->clipboardPasteImage(pixbuf.get());
                }
            } else {
                g_error_free(err);
            }

            if (!g_cancellable_is_cancelled(cancel)) {
                g_source_remove(cancelTimeout);
            }
            g_object_unref(cancel);
        }

        gtk_drag_finish(dragContext, true, false, time);

        g_strfreev(uris);
    }

    gtk_drag_finish(dragContext, false, false, time);
}

auto MainWindow::getControl() const -> Control* { return control; }

void MainWindow::updateScrollbarSidebarPosition() {
    GtkWidget* panelMainContents = get("panelMainContents");

    if (winXournal != nullptr) {
        GtkScrolledWindow* scrolledWindow = GTK_SCROLLED_WINDOW(winXournal);

        ScrollbarHideType type = this->getControl()->getSettings()->getScrollbarHideType();

        bool scrollbarOnLeft = control->getSettings()->isScrollbarOnLeft();
        if (scrollbarOnLeft) {
            gtk_scrolled_window_set_placement(scrolledWindow, GTK_CORNER_TOP_RIGHT);
        } else {
            gtk_scrolled_window_set_placement(scrolledWindow, GTK_CORNER_TOP_LEFT);
        }

        gtk_widget_set_visible(gtk_scrolled_window_get_hscrollbar(scrolledWindow), !(type & SCROLLBAR_HIDE_HORIZONTAL));
        gtk_widget_set_visible(gtk_scrolled_window_get_vscrollbar(scrolledWindow), !(type & SCROLLBAR_HIDE_VERTICAL));

        gtk_scrolled_window_set_overlay_scrolling(scrolledWindow,
                                                  !control->getSettings()->isScrollbarFadeoutDisabled());
    }

    // If the sidebar isn't visible, we can't change its position!
    if (!this->sidebarVisible) {
        return;
    }

    GtkWidget* sidebar = get("sidebar");
    GtkWidget* boxContents = get("boxContents");

    int divider = gtk_paned_get_position(GTK_PANED(panelMainContents));
    bool sidebarRight = control->getSettings()->isSidebarOnRight();
    if (sidebarRight == (gtk_paned_get_child2(GTK_PANED(panelMainContents)) == sidebar)) {
        // Already correct
        return;
    }


    GtkAllocation allocation;
    gtk_widget_get_allocation(panelMainContents, &allocation);
    divider = allocation.width - divider;


    g_object_ref(sidebar);
    g_object_ref(boxContents);

    gtk_container_remove(GTK_CONTAINER(panelMainContents), sidebar);
    gtk_container_remove(GTK_CONTAINER(panelMainContents), boxContents);

    if (sidebarRight) {
        gtk_paned_pack1(GTK_PANED(panelMainContents), boxContents, true, false);
        gtk_paned_pack2(GTK_PANED(panelMainContents), sidebar, false, false);
    } else {
        gtk_paned_pack1(GTK_PANED(panelMainContents), sidebar, false, false);
        gtk_paned_pack2(GTK_PANED(panelMainContents), boxContents, true, false);
    }

    gtk_paned_set_position(GTK_PANED(panelMainContents), divider);
    g_object_unref(sidebar);
    g_object_unref(boxContents);
}

void MainWindow::buttonCloseSidebarClicked(GtkButton* button, MainWindow* win) {
    Settings* settings = win->control->getSettings();
    if (settings->getActiveViewMode() == PresetViewModeIds::VIEW_MODE_DEFAULT) {
        settings->setSidebarVisible(false);
        ViewMode viewMode = settings->getViewModes()[PresetViewModeIds::VIEW_MODE_DEFAULT];
        viewMode.showSidebar = false;
        settings->setViewMode(PresetViewModeIds::VIEW_MODE_DEFAULT, viewMode);
    }
    win->setSidebarVisible(false);
}

auto MainWindow::deleteEventCallback(GtkWidget* widget, GdkEvent* event, Control* control) -> bool {
    control->quit();

    return true;
}

void MainWindow::setSidebarVisible(bool visible) {
    if (!visible && (control->getSidebar() != nullptr)) {
        saveSidebarSize();
    }

    if (visible != this->sidebarVisible) {
        // Due to a GTK bug, we can't just hide the sidebar widget in the GtkPaned.
        // If we do this, we create a dead region where the pane separator was previously.
        // In this region, we can't use the touchscreen to start horizontal strokes.
        // As such:
        if (!visible) {
            gtk_container_remove(GTK_CONTAINER(panedContainerWidget.get()), mainContentWidget.get());
            gtk_container_remove(GTK_CONTAINER(boxContainerWidget.get()), panedContainerWidget.get());
            gtk_container_add(GTK_CONTAINER(boxContainerWidget.get()), mainContentWidget.get());
            this->sidebarVisible = false;
        } else {
            gtk_container_remove(GTK_CONTAINER(boxContainerWidget.get()), mainContentWidget.get());
            gtk_container_add(GTK_CONTAINER(panedContainerWidget.get()), mainContentWidget.get());
            gtk_container_add(GTK_CONTAINER(boxContainerWidget.get()), panedContainerWidget.get());
            this->sidebarVisible = true;

            updateScrollbarSidebarPosition();
        }
    }

    gtk_widget_set_visible(sidebarWidget.get(), visible);

    if (visible) {
        gtk_paned_set_position(GTK_PANED(panedContainerWidget.get()), control->getSettings()->getSidebarWidth());
    }
}

void MainWindow::setToolbarVisible(bool visible) {
<<<<<<< HEAD
    for (size_t i = 0; i < TOOLBAR_DEFINITIONS_LEN; i++) {
        auto* widget = this->toolbarWidgets[i].get();
        if (!visible || (GTK_IS_CONTAINER(widget))) {
            gtk_widget_set_visible(widget, visible);
=======
    Settings* settings = control->getSettings();

    settings->setToolbarVisible(visible);
    for (auto& w: this->toolbarWidgets) {
        if (!visible || (gtk_toolbar_get_n_items(GTK_TOOLBAR(w.get())) != 0)) {
            gtk_widget_set_visible(w.get(), visible);
>>>>>>> ee03a0e7
        }
    }
}

void MainWindow::setMenubarVisible(bool visible) {
    gtk_application_window_set_show_menubar(GTK_APPLICATION_WINDOW(this->getWindow()), visible);
}

void MainWindow::saveSidebarSize() {
    this->control->getSettings()->setSidebarWidth(gtk_paned_get_position(GTK_PANED(panedContainerWidget.get())));
}

void MainWindow::setMaximized(bool maximized) { this->maximized = maximized; }

auto MainWindow::isMaximized() const -> bool { return this->maximized; }

auto MainWindow::setFullscreen(bool enabled) const -> void {
    if (enabled) {
        gtk_window_fullscreen(GTK_WINDOW(this->getWindow()));
    } else {
        gtk_window_unfullscreen(GTK_WINDOW(this->getWindow()));
    }
}

auto MainWindow::getXournal() const -> XournalView* { return xournal.get(); }

auto MainWindow::windowStateEventCallback(GtkWidget* window, GdkEventWindowState* event, MainWindow* win) -> bool {
    win->setMaximized(gtk_window_is_maximized(GTK_WINDOW(window)));

    return false;
}

void MainWindow::toolbarSelected(const std::string& id) {
    const auto& toolbars = *toolbar->getModel()->getToolbars();
    auto it = std::find_if(toolbars.begin(), toolbars.end(), [&](const ToolbarData* d) { return d->getId() == id; });
    toolbarSelected(it == toolbars.end() ? nullptr : *it);
}

void MainWindow::toolbarSelected(ToolbarData* d) {
    if (!d || this->selectedToolbar == d) {
        return;
    }

    Settings* settings = control->getSettings();
    settings->setSelectedToolbar(d->getId());

    this->clearToolbar();
    this->loadToolbar(d);
}

auto MainWindow::clearToolbar() -> ToolbarData* {
    if (this->selectedToolbar != nullptr) {
        for (size_t i = 0; i < TOOLBAR_DEFINITIONS_LEN; i++) {
            ToolMenuHandler::unloadToolbar(this->toolbarWidgets[i].get());
        }

        this->toolbar->freeDynamicToolbarItems();
    }

    ToolbarData* oldData = this->selectedToolbar;

    this->selectedToolbar = nullptr;

    return oldData;
}

void MainWindow::loadToolbar(ToolbarData* d) {
    this->selectedToolbar = d;

    for (size_t i = 0; i < TOOLBAR_DEFINITIONS_LEN; i++) {
        this->toolbar->load(d, this->toolbarWidgets[i].get(), TOOLBAR_DEFINITIONS[i].propName,
                            TOOLBAR_DEFINITIONS[i].horizontal);
    }

    this->floatingToolbox->flagRecalculateSizeRequired();
}

auto MainWindow::getSelectedToolbar() const -> ToolbarData* { return this->selectedToolbar; }

auto MainWindow::getToolbarWidgets() const -> const ToolbarWidgetArray& { return toolbarWidgets; }

auto MainWindow::getToolbarName(GtkToolbar* toolbar) const -> const char* {
    for (size_t i = 0; i < TOOLBAR_DEFINITIONS_LEN; i++) {
        if (static_cast<void*>(this->toolbarWidgets[i].get()) == static_cast<void*>(toolbar)) {
            return TOOLBAR_DEFINITIONS[i].propName;
        }
    }

    return "";
}

void MainWindow::setControlTmpDisabled(bool disabled) {
    menubar->setDisabled(disabled);
    toolbar->setTmpDisabled(disabled);
}

void MainWindow::updateToolbarMenu() {
    menubar->getToolbarSelectionSubmenu().update(toolbar.get(), this->selectedToolbar);
}

void MainWindow::createToolbar() {
    toolbarSelected(control->getSettings()->getSelectedToolbar());

    if (auto* audioController = this->control->getAudioController(); audioController && !audioController->isPlaying()) {
        this->getToolMenuHandler()->disableAudioPlaybackButtons();
    }

    this->control->getScheduler()->unblockRerenderZoom();
}

void MainWindow::setFontButtonFont(const XojFont& font) {}  // toolbar->setFontButtonFont(font); }

auto MainWindow::getFontButtonFont() const -> XojFont { return toolbar->getFontButtonFont(); }

void MainWindow::updatePageNumbers(size_t page, size_t pagecount, size_t pdfpage) {
    SpinPageAdapter* spinPageNo = getSpinPageNo();
    if (!spinPageNo) {
        // Toolbar is not yet setup
        return;
    }

    size_t min = 0;
    size_t max = pagecount;

    if (pagecount == 0) {
        min = 0;
        page = 0;
    } else {
        min = 1;
        page++;
    }

    spinPageNo->setMinMaxPage(min, max);
    spinPageNo->setPage(page);

    if (pdfpage != npos) {
        toolbar->setPageInfo(pagecount, pdfpage + 1);
    } else {
        toolbar->setPageInfo(pagecount);
    }
}

void MainWindow::rebuildLayerMenu() { layerVisibilityChanged(); }

void MainWindow::layerVisibilityChanged() {
    LayerController* lc = control->getLayerController();

    auto layer = lc->getCurrentLayerId();
    auto maxLayer = lc->getLayerCount();

    auto* actionDB = control->getActionDatabase();

    actionDB->enableAction(Action::LAYER_DELETE, layer > 0);
    actionDB->enableAction(Action::LAYER_MERGE_DOWN, layer > 1);
    actionDB->enableAction(Action::MOVE_SELECTION_LAYER_UP, layer < maxLayer);
    actionDB->enableAction(Action::MOVE_SELECTION_LAYER_DOWN, layer > 1);
    actionDB->enableAction(Action::LAYER_GOTO_NEXT, layer < maxLayer);
    actionDB->enableAction(Action::LAYER_GOTO_PREVIOUS, layer > 0);
    actionDB->enableAction(Action::LAYER_GOTO_TOP, layer < maxLayer);
}

auto MainWindow::getMenubar() const -> Menubar* { return menubar.get(); }

void MainWindow::show(GtkWindow* parent) { gtk_widget_show(this->window); }

void MainWindow::setUndoDescription(const string& description) {
    toolbar->setUndoDescription(description);
    menubar->setUndoDescription(description);
}

void MainWindow::setRedoDescription(const string& description) {
    toolbar->setRedoDescription(description);
    menubar->setRedoDescription(description);
}

auto MainWindow::getSpinPageNo() const -> SpinPageAdapter* { return toolbar->getPageSpinner(); }

auto MainWindow::getToolbarModel() const -> ToolbarModel* { return this->toolbar->getModel(); }

auto MainWindow::getToolMenuHandler() const -> ToolMenuHandler* { return this->toolbar.get(); }

void MainWindow::disableAudioPlaybackButtons() {
    setAudioPlaybackPaused(false);

    this->getToolMenuHandler()->disableAudioPlaybackButtons();
}

void MainWindow::enableAudioPlaybackButtons() { this->getToolMenuHandler()->enableAudioPlaybackButtons(); }

void MainWindow::setAudioPlaybackPaused(bool paused) { this->getToolMenuHandler()->setAudioPlaybackPaused(paused); }

void MainWindow::loadMainCSS(GladeSearchpath* gladeSearchPath, const gchar* cssFilename) {
    auto filepath = gladeSearchPath->findFile("", cssFilename);
    xoj::util::GObjectSPtr<GtkCssProvider> provider(gtk_css_provider_new(), xoj::util::adopt);
    gtk_css_provider_load_from_path(provider.get(), filepath.u8string().c_str(), nullptr);
    gtk_style_context_add_provider_for_screen(gdk_screen_get_default(), GTK_STYLE_PROVIDER(provider.get()),
                                              GTK_STYLE_PROVIDER_PRIORITY_APPLICATION);
}

PdfFloatingToolbox* MainWindow::getPdfToolbox() const { return this->pdfFloatingToolBox.get(); }

FloatingToolbox* MainWindow::getFloatingToolbox() const { return this->floatingToolbox.get(); }<|MERGE_RESOLUTION|>--- conflicted
+++ resolved
@@ -388,19 +388,12 @@
 }
 
 void MainWindow::setToolbarVisible(bool visible) {
-<<<<<<< HEAD
-    for (size_t i = 0; i < TOOLBAR_DEFINITIONS_LEN; i++) {
-        auto* widget = this->toolbarWidgets[i].get();
-        if (!visible || (GTK_IS_CONTAINER(widget))) {
-            gtk_widget_set_visible(widget, visible);
-=======
     Settings* settings = control->getSettings();
 
     settings->setToolbarVisible(visible);
     for (auto& w: this->toolbarWidgets) {
         if (!visible || (gtk_toolbar_get_n_items(GTK_TOOLBAR(w.get())) != 0)) {
             gtk_widget_set_visible(w.get(), visible);
->>>>>>> ee03a0e7
         }
     }
 }
