--- conflicted
+++ resolved
@@ -48,7 +48,6 @@
         settings(settings),
         control(control),
         callib(zoomcallib_new()),
-<<<<<<< HEAD
         builder(gladeSearchPath, UI_FILE),
         window(GTK_WINDOW(builder.get(UI_DIALOG_NAME))),
         languageConfig(gladeSearchPath, builder.get("hboxLanguageSelect"), settings),
@@ -82,10 +81,9 @@
     gtk_box_append(GTK_BOX(builder.get("latexTabBox")), this->latexPanel.getPanel());
     gtk_box_append(GTK_BOX(builder.get("paletteTabBox")), this->paletteTab.getPanel());
 
-
-    g_signal_connect(builder.get("zoomCallibSlider"), "change-value",
-                     G_CALLBACK(+[](GtkRange*, GtkScrollType, gdouble value, SettingsDialog* self) {
-                         self->setDpi(round_cast<int>(value));
+    g_signal_connect(GTK_RANGE(builder.get("zoomCallibSlider")), "value-changed",
+                     G_CALLBACK(+[](GtkRange* range, gpointer self) {
+                         static_cast<SettingsDialog*>(self)->setDpi(round_cast<int>(gtk_range_get_value(range)));
                      }),
                      this);
 
@@ -178,144 +176,16 @@
     g_signal_connect_swapped(builder.get("cbStylusCursorType"), "changed",
                              G_CALLBACK(+[](SettingsDialog* self) { self->customStylusIconTypeChanged(); }), this);
 
-    g_signal_connect(builder.get("cbStabilizerAveragingMethods"), "changed",
-                     G_CALLBACK(+[](GtkComboBox* comboBox, SettingsDialog* self) {
-                         self->showStabilizerAvMethodOptions(
-=======
-        latexPanel(gladeSearchPath) {
-    GtkWidget* vbox = get("zoomVBox");
-    g_return_if_fail(vbox != nullptr);
-
-    GtkWidget* zoomCalibSlider = get("zoomCallibSlider");
-    g_return_if_fail(zoomCalibSlider != nullptr);
-    g_signal_connect(GTK_RANGE(zoomCalibSlider), "value-changed", G_CALLBACK(+[](GtkRange* range, gpointer self) {
-                         static_cast<SettingsDialog*>(self)->setDpi(round_cast<int>(gtk_range_get_value(range)));
-                     }),
-                     this);
-
-    g_signal_connect(GTK_TOGGLE_BUTTON(get("cbEnablePressureInference")), "toggled",
-                     G_CALLBACK(+[](GtkToggleButton*, gpointer self) {
-                         static_cast<SettingsDialog*>(self)->updatePressureSensitivityOptions();
-                     }),
-                     this);
-
-    g_signal_connect(GTK_TOGGLE_BUTTON(get("cbSettingPresureSensitivity")), "toggled",
-                     G_CALLBACK(+[](GtkToggleButton*, gpointer self) {
-                         static_cast<SettingsDialog*>(self)->updatePressureSensitivityOptions();
-                     }),
-                     this);
-
-    g_signal_connect(GTK_TOGGLE_BUTTON(get("cbAutosave")), "toggled", G_CALLBACK(+[](GtkToggleButton*, gpointer self) {
-                         static_cast<SettingsDialog*>(self)->enableWithCheckbox("cbAutosave", "boxAutosave");
-                     }),
-                     this);
-
-    g_signal_connect(GTK_TOGGLE_BUTTON(get("cbIgnoreFirstStylusEvents")), "toggled",
-                     G_CALLBACK(+[](GtkToggleButton*, gpointer self) {
-                         static_cast<SettingsDialog*>(self)->enableWithCheckbox("cbIgnoreFirstStylusEvents",
-                                                                                "spNumIgnoredStylusEvents");
-                     }),
-                     this);
-
-
-    g_signal_connect(GTK_BUTTON(get("btTestEnable")), "clicked", G_CALLBACK(+[](GtkButton*, gpointer self) {
-                         Util::systemWithMessage(gtk_entry_get_text(
-                                 GTK_ENTRY(static_cast<SettingsDialog*>(self)->get("txtEnableTouchCommand"))));
-                     }),
-                     this);
-
-    g_signal_connect(GTK_BUTTON(get("btTestDisable")), "clicked", G_CALLBACK(+[](GtkButton*, gpointer self) {
-                         Util::systemWithMessage(gtk_entry_get_text(
-                                 GTK_ENTRY(static_cast<SettingsDialog*>(self)->get("txtDisableTouchCommand"))));
-                     }),
-                     this);
-
-    g_signal_connect(GTK_TOGGLE_BUTTON(get("cbAddVerticalSpace")), "toggled",
-                     G_CALLBACK(+[](GtkToggleButton* togglebutton, gpointer self) {
-                         static_cast<SettingsDialog*>(self)->enableWithCheckbox("cbAddVerticalSpace",
-                                                                                "spAddVerticalSpace");
-                     }),
-                     this);
-
-    g_signal_connect(GTK_TOGGLE_BUTTON(get("cbAddHorizontalSpace")), "toggled",
-                     G_CALLBACK(+[](GtkToggleButton* togglebutton, gpointer self) {
-                         static_cast<SettingsDialog*>(self)->enableWithCheckbox("cbAddHorizontalSpace",
-                                                                                "spAddHorizontalSpace");
-                     }),
-                     this);
-
-    g_signal_connect(GTK_TOGGLE_BUTTON(get("cbDrawDirModsEnabled")), "toggled",
-                     G_CALLBACK(+[](GtkToggleButton* togglebutton, gpointer self) {
-                         static_cast<SettingsDialog*>(self)->enableWithCheckbox("cbDrawDirModsEnabled",
-                                                                                "spDrawDirModsRadius");
-                     }),
-                     this);
-
-    g_signal_connect(GTK_TOGGLE_BUTTON(get("cbStrokeFilterEnabled")), "toggled",
-                     G_CALLBACK(+[](GtkToggleButton* togglebutton, gpointer d) {
-                         auto* self = static_cast<SettingsDialog*>(d);
-                         self->enableWithCheckbox("cbStrokeFilterEnabled", "spStrokeIgnoreTime");
-                         self->enableWithCheckbox("cbStrokeFilterEnabled", "spStrokeIgnoreLength");
-                         self->enableWithCheckbox("cbStrokeFilterEnabled", "spStrokeSuccessiveTime");
-                         self->enableWithCheckbox("cbStrokeFilterEnabled", "cbDoActionOnStrokeFiltered");
-                         self->enableWithCheckbox("cbStrokeFilterEnabled", "cbTrySelectOnStrokeFiltered");
-                     }),
-                     this);
-
-    g_signal_connect(GTK_TOGGLE_BUTTON(get("cbDisableAudio")), "toggled",
-                     G_CALLBACK(+[](GtkToggleButton* togglebutton, gpointer d) {
-                         auto* self = static_cast<SettingsDialog*>(d);
-                         self->disableWithCheckbox("cbDisableAudio", "sidAudio1");
-                         self->disableWithCheckbox("cbDisableAudio", "sidAudio2");
-                         self->disableWithCheckbox("cbDisableAudio", "sidAudio3");
-                         self->disableWithCheckbox("cbDisableAudio", "sidAudio4");
-                         self->disableWithCheckbox("cbDisableAudio", "sidAudioLbl");
-                     }),
-                     this);
-
-
-    g_signal_connect(GTK_TOGGLE_BUTTON(get("cbDisableTouchOnPenNear")), "toggled",
-                     G_CALLBACK(+[](GtkToggleButton* togglebutton, gpointer self) {
-                         static_cast<SettingsDialog*>(self)->enableWithCheckbox("cbDisableTouchOnPenNear",
-                                                                                "boxInternalHandRecognition");
-                     }),
-                     this);
-
-    g_signal_connect(GTK_COMBO_BOX(get("cbTouchDisableMethod")), "changed",
-                     G_CALLBACK(+[](GtkComboBox* comboBox, gpointer self) {
-                         static_cast<SettingsDialog*>(self)->customHandRecognitionToggled();
-                     }),
-                     this);
-
-    g_signal_connect(
-            GTK_TOGGLE_BUTTON(get("cbEnableZoomGestures")), "toggled", G_CALLBACK(+[](GtkToggleButton*, gpointer self) {
-                static_cast<SettingsDialog*>(self)->enableWithCheckbox("cbEnableZoomGestures", "gdStartZoomAtSetting");
-            }),
-            this);
-
-    g_signal_connect(GTK_COMBO_BOX(get("cbStylusCursorType")), "changed",
-                     G_CALLBACK(+[](GtkComboBox* comboBox, gpointer self) {
-                         static_cast<SettingsDialog*>(self)->customStylusIconTypeChanged();
-                     }),
-                     this);
-
-    g_signal_connect(GTK_COMBO_BOX(get("cbStabilizerAveragingMethods")), "changed",
+    g_signal_connect(GTK_COMBO_BOX(builder.get("cbStabilizerAveragingMethods")), "changed",
                      G_CALLBACK(+[](GtkComboBox* comboBox, gpointer self) {
                          static_cast<SettingsDialog*>(self)->showStabilizerAvMethodOptions(
->>>>>>> d55d0729
                                  static_cast<StrokeStabilizer::AveragingMethod>(gtk_combo_box_get_active(comboBox)));
                      }),
                      this);
 
-<<<<<<< HEAD
-    g_signal_connect(builder.get("cbStabilizerPreprocessors"), "changed",
-                     G_CALLBACK(+[](GtkComboBox* comboBox, SettingsDialog* self) {
-                         self->showStabilizerPreprocessorOptions(
-=======
-    g_signal_connect(GTK_COMBO_BOX(get("cbStabilizerPreprocessors")), "changed",
+    g_signal_connect(GTK_COMBO_BOX(builder.get("cbStabilizerPreprocessors")), "changed",
                      G_CALLBACK(+[](GtkComboBox* comboBox, gpointer self) {
                          static_cast<SettingsDialog*>(self)->showStabilizerPreprocessorOptions(
->>>>>>> d55d0729
                                  static_cast<StrokeStabilizer::Preprocessor>(gtk_combo_box_get_active(comboBox)));
                      }),
                      this);
