#include "StrokeHandler.h"

#include <cmath>
#include <memory>

#include <gdk/gdk.h>

#include "control/Control.h"
#include "control/layer/LayerController.h"
#include "control/settings/Settings.h"
#include "control/shaperecognizer/ShapeRecognizer.h"
#include "control/shaperecognizer/ShapeRecognizerResult.h"
#include "gui/PageView.h"
#include "gui/XournalView.h"
#include "undo/InsertUndoAction.h"
#include "undo/RecognizerUndoAction.h"

#include "StrokeStabilizer.h"
#include "config-features.h"

guint32 StrokeHandler::lastStrokeTime;  // persist for next stroke


StrokeHandler::StrokeHandler(XournalView* xournal, XojPageView* redrawable, const PageRef& page):
        InputHandler(xournal, redrawable, page),
        snappingHandler(xournal->getControl()->getSettings()),
        stabilizer(StrokeStabilizer::get(xournal->getControl()->getSettings())) {}

StrokeHandler::~StrokeHandler() {
    destroySurface();
    delete reco;
    reco = nullptr;
}

void StrokeHandler::draw(cairo_t* cr) {
    if (!stroke) {
        return;
    }

    if (this->fullRedraw) {
        /**
         * Erase the mask entirely in this case
         */
        cairo_set_operator(crMask, CAIRO_OPERATOR_CLEAR);
        cairo_paint(crMask);

        cairo_set_operator(crMask, CAIRO_OPERATOR_SOURCE);
        view.drawStroke(crMask, stroke, true);
    }
    DocumentView::applyColor(cr, stroke);

    cairo_set_operator(
            cr, stroke->getToolType() == STROKE_TOOL_HIGHLIGHTER ? CAIRO_OPERATOR_MULTIPLY : CAIRO_OPERATOR_OVER);

    cairo_mask_surface(cr, surfMask, 0, 0);
}


auto StrokeHandler::onKeyEvent(GdkEventKey* event) -> bool { return false; }


auto StrokeHandler::onMotionNotifyEvent(const PositionInputData& pos) -> bool {
    if (!stroke) {
        return false;
    }

    if (pos.pressure == 0) {
        /**
         * Some devices emit a move event with pressure 0 when lifting the stylus tip
         * Ignore those events
         */
        return true;
    }

    stabilizer->processEvent(pos);
    return true;
}

void StrokeHandler::paintTo(const Point& point) {

    int pointCount = stroke->getPointCount();

    if (pointCount > 0) {
        Point endPoint = stroke->getPoint(pointCount - 1);
        double distance = point.lineLengthTo(endPoint);
        if (distance < PIXEL_MOTION_THRESHOLD) {  //(!validMotion(point, endPoint)) {
            if (pointCount == 1 && this->hasPressure && endPoint.z < point.z) {
                // Record the possible increase in pressure for the first point
                // Nb: at this point, neither point.z nor endPoint.z has been multiplied by this->stroke->getWidth()
                this->stroke->setLastPressure(point.z);
                this->firstPointPressureChange = true;

                // Paint the dot for the user to see
                this->paintDot(endPoint.x, endPoint.y, this->stroke->getWidth() * point.z);
            }
            return;
        }
        if (this->hasPressure) {
            /**
             * Both device and tool are pressure sensitive
             */
            if (this->firstPointPressureChange) {
                // Avoid shrinking if we recorded a higher pressure event at the beginning of the stroke
                this->firstPointPressureChange = false;
                stroke->setLastPressure(std::max(endPoint.z, point.z) * stroke->getWidth());
            } else {
                if (const double widthDelta = (point.z - endPoint.z) * stroke->getWidth();
                    - widthDelta > MAX_WIDTH_VARIATION || widthDelta > MAX_WIDTH_VARIATION) {
                    /**
                     * If the width variation is to big, decompose into shorter segments.
                     * Those segments can not be shorter than PIXEL_MOTION_THRESHOLD
                     */
                    double nbSteps = std::min(std::ceil(std::abs(widthDelta) / MAX_WIDTH_VARIATION),
                                              std::floor(distance / PIXEL_MOTION_THRESHOLD));
                    double stepLength = 1.0 / nbSteps;
                    Point increment((point.x - endPoint.x) * stepLength, (point.y - endPoint.y) * stepLength,
                                    widthDelta * stepLength);
                    endPoint.z *= stroke->getWidth();
                    endPoint.z += increment.z;
                    stroke->setLastPressure(endPoint.z);

                    for (int i = 1; i < static_cast<int>(nbSteps); i++) {  // The last step is done below
                        endPoint.x += increment.x;
                        endPoint.y += increment.y;
                        endPoint.z += increment.z;
                        drawSegmentTo(endPoint);
                    }
                }
                stroke->setLastPressure(point.z * stroke->getWidth());
            }
        }
    }
    drawSegmentTo(point);
}

void StrokeHandler::drawSegmentTo(const Point& point) {

    stroke->addPoint(this->hasPressure ? point : Point(point.x, point.y));

    double width = stroke->getWidth();

    assert(stroke->getPointCount() >= 2);
    const Point& prevPoint(stroke->getPoint(stroke->getPointCount() - 2));

    Range rg(prevPoint.x, prevPoint.y);
    rg.addPoint(point.x, point.y);

    if (stroke->getFill() != -1) {
        /**
         * Add the first point to the redraw range, so that the filling is painted.
         * Note: the actual stroke painting will only happen in this->draw() which is called less often
         */
        const Point& firstPoint = stroke->getPointVector().front();
        rg.addPoint(firstPoint.x, firstPoint.y);
    } else if (!this->fullRedraw) {
        Stroke lastSegment;

        lastSegment.addPoint(prevPoint);
        lastSegment.addPoint(point);
        lastSegment.setWidth(width);

        view.drawStroke(crMask, &lastSegment, true);
    }

    width = prevPoint.z != Point::NO_PRESSURE ? prevPoint.z : width;

    this->redrawable->repaintRect(rg.getX() - 0.5 * width, rg.getY() - 0.5 * width, rg.getWidth() + width,
                                  rg.getHeight() + width);
}

void StrokeHandler::onMotionCancelEvent() {
    delete stroke;
    stroke = nullptr;
}

void StrokeHandler::onButtonReleaseEvent(const PositionInputData& pos) {
    if (!stroke) {
        return;
    }

    /**
     * The stabilizer may have added a gap between the end of the stroke and the input device
     * Fill this gap.
     */
    stabilizer->finalizeStroke();


    Control* control = xournal->getControl();
    Settings* settings = control->getSettings();

    if (settings->getStrokeFilterEnabled())  // Note: For shape tools see BaseStrokeHandler which has a slightly
                                             // different version of this filter. See //!
    {
        int strokeFilterIgnoreTime = 0, strokeFilterSuccessiveTime = 0;
        double strokeFilterIgnoreLength = NAN;

        settings->getStrokeFilter(&strokeFilterIgnoreTime, &strokeFilterIgnoreLength, &strokeFilterSuccessiveTime);
        double dpmm = settings->getDisplayDpi() / 25.4;

        double zoom = xournal->getZoom();

        double lengthSqrd = (pow(((pos.x / zoom) - (this->buttonDownPoint.x)), 2) +
                             pow(((pos.y / zoom) - (this->buttonDownPoint.y)), 2)) *
                            pow(xournal->getZoom(), 2);

        if (lengthSqrd < pow((strokeFilterIgnoreLength * dpmm), 2) &&
            pos.timestamp - this->startStrokeTime < strokeFilterIgnoreTime) {
            if (pos.timestamp - StrokeHandler::lastStrokeTime > strokeFilterSuccessiveTime) {
                // stroke not being added to layer... delete here but clear first!

                this->redrawable->rerenderRect(stroke->getX(), stroke->getY(), stroke->getElementWidth(),
                                               stroke->getElementHeight());  // clear onMotionNotifyEvent drawing //!

                delete stroke;
                stroke = nullptr;
                this->userTapped = true;

                StrokeHandler::lastStrokeTime = pos.timestamp;

                return;
            }
        }
        StrokeHandler::lastStrokeTime = pos.timestamp;
    }

    // Backward compatibility and also easier to handle for me;-)
    // I cannot draw a line with one point, to draw a visible line I need two points,
    // twice the same Point is also OK
    if (auto const& pv = stroke->getPointVector(); pv.size() == 1) {
        const Point& pt = pv.front();
        if (this->hasPressure) {
            // Pressure inference provides a pressure value to the last event. Most devices set this value to 0.
            this->stroke->setLastPressure(std::max(pt.z, pos.pressure) * this->stroke->getWidth());
        }
        stroke->addPoint(pt);
    }

    stroke->freeUnusedPointItems();

    control->getLayerController()->ensureLayerExists(page);

    Layer* layer = page->getSelectedLayer();

    UndoRedoHandler* undo = control->getUndoRedoHandler();

    undo->addUndoAction(std::make_unique<InsertUndoAction>(page, layer, stroke));

    ToolHandler* h = control->getToolHandler();

    if (h->getDrawingType() == DRAWING_TYPE_STROKE_RECOGNIZER) {
        if (reco == nullptr) {
            reco = new ShapeRecognizer();
        }

        ShapeRecognizerResult* result = reco->recognizePatterns(stroke);

        if (result) {
            strokeRecognizerDetected(result, layer);

            // Full repaint is done anyway
            // So repaint don't need to be done here

            stroke = nullptr;
            return;
        }
    }

    layer->addElement(stroke);
    page->fireElementChanged(stroke);

    // Manually force the rendering of the stroke, if no motion event occurred between, that would rerender the page.
    if (stroke->getPointCount() == 2) {
        this->redrawable->rerenderElement(stroke);
    }

    stroke = nullptr;
}

void StrokeHandler::strokeRecognizerDetected(ShapeRecognizerResult* result, Layer* layer) {
    Stroke* recognized = result->getRecognized();
    recognized->setWidth(stroke->hasPressure() ? stroke->getAvgPressure() : stroke->getWidth());

    // snapping
    Stroke* snappedStroke = recognized->cloneStroke();
    if (xournal->getControl()->getSettings()->getSnapRecognizedShapesEnabled()) {
        Rectangle<double> oldSnappedBounds = recognized->getSnappedBounds();
        Point topLeft = Point(oldSnappedBounds.x, oldSnappedBounds.y);
        Point topLeftSnapped = snappingHandler.snapToGrid(topLeft, false);

        snappedStroke->move(topLeftSnapped.x - topLeft.x, topLeftSnapped.y - topLeft.y);
        Rectangle<double> snappedBounds = snappedStroke->getSnappedBounds();
        Point belowRight = Point(snappedBounds.x + snappedBounds.width, snappedBounds.y + snappedBounds.height);
        Point belowRightSnapped = snappingHandler.snapToGrid(belowRight, false);

        double fx = (std::abs(snappedBounds.width) > DBL_EPSILON) ?
                            (belowRightSnapped.x - topLeftSnapped.x) / snappedBounds.width :
                            1;
        double fy = (std::abs(snappedBounds.height) > DBL_EPSILON) ?
                            (belowRightSnapped.y - topLeftSnapped.y) / snappedBounds.height :
                            1;
        snappedStroke->scale(topLeftSnapped.x, topLeftSnapped.y, fx, fy, 0, false);
    }

    auto recognizerUndo = std::make_unique<RecognizerUndoAction>(page, layer, stroke, snappedStroke);
    auto& locRecUndo = *recognizerUndo;

    UndoRedoHandler* undo = xournal->getControl()->getUndoRedoHandler();
    undo->addUndoAction(std::move(recognizerUndo));
    layer->addElement(snappedStroke);

    Range range(snappedStroke->getX(), snappedStroke->getY());
    range.addPoint(snappedStroke->getX() + snappedStroke->getElementWidth(),
                   snappedStroke->getY() + snappedStroke->getElementHeight());

    range.addPoint(stroke->getX(), stroke->getY());
    range.addPoint(stroke->getX() + stroke->getElementWidth(), stroke->getY() + stroke->getElementHeight());

    for (Stroke* s: *result->getSources()) {
        layer->removeElement(s, false);

        locRecUndo.addSourceElement(s);

        range.addPoint(s->getX(), s->getY());
        range.addPoint(s->getX() + s->getElementWidth(), s->getY() + s->getElementHeight());
    }

    page->fireRangeChanged(range);

    // delete the result object, this is not needed anymore, the stroke are not deleted with this
    delete result;
}

void StrokeHandler::onButtonPressEvent(const PositionInputData& pos) {
    destroySurface();

    const double zoom = xournal->getZoom();

    if (!stroke) {
        this->buttonDownPoint.x = pos.x / zoom;
        this->buttonDownPoint.y = pos.y / zoom;

        createStroke(Point(this->buttonDownPoint.x, this->buttonDownPoint.y));

        this->hasPressure = this->stroke->getToolType() == STROKE_TOOL_PEN && pos.pressure != Point::NO_PRESSURE;
        this->fullRedraw = this->stroke->getFill() != -1 || stroke->getLineStyle().hasDashes();

        stabilizer->initialize(this, zoom, pos);
    }

    {  // Initialize the mask
        const double ratio = zoom * static_cast<double>(xournal->getDpiScaleFactor());

        std::unique_ptr<Rectangle<double>> visibleRect(xournal->getVisibleRect(redrawable));

        // We add a padding to limit graphical bugs when scrolling right after completing a stroke
        const double strokeWidth = this->stroke->getWidth();
        const int width = static_cast<int>(std::ceil((visibleRect->width + strokeWidth) * ratio));
        const int height = static_cast<int>(std::ceil((visibleRect->height + strokeWidth) * ratio));

        surfMask = cairo_image_surface_create(CAIRO_FORMAT_A8, width, height);

<<<<<<< HEAD
        cairo_surface_set_device_offset(surfMask, (0.5 * strokeWidth - visibleRect->x) * ratio,
                                        (0.5 * strokeWidth - visibleRect->y) * ratio);
=======
        createStroke(Point(this->buttonDownPoint.x, this->buttonDownPoint.y, pos.pressure));
>>>>>>> 2780815e

        crMask = cairo_create(surfMask);

<<<<<<< HEAD
        cairo_scale(crMask, ratio, ratio);
=======
        stabilizer->initialize(this, zoom, pos);

        // Paint the starting point
        this->paintDot(this->buttonDownPoint.x, this->buttonDownPoint.y,
                       this->hasPressure ? this->stroke->getWidth() * pos.pressure : this->stroke->getWidth());
>>>>>>> 2780815e
    }

    this->startStrokeTime = pos.timestamp;
}

void StrokeHandler::onButtonDoublePressEvent(const PositionInputData& pos) {
    // nothing to do
}

void StrokeHandler::destroySurface() {
    if (surfMask || crMask) {
        cairo_destroy(crMask);
        cairo_surface_destroy(surfMask);
        surfMask = nullptr;
        crMask = nullptr;
    }
}

void StrokeHandler::resetShapeRecognizer() {
    if (reco) {
        delete reco;
        reco = nullptr;
    }
}

void StrokeHandler::paintDot(const double x, const double y, const double width) const {
    cairo_set_line_cap(crMask, CAIRO_LINE_CAP_ROUND);
    cairo_set_operator(crMask, CAIRO_OPERATOR_OVER);
    cairo_set_source_rgba(crMask, 1, 1, 1, 1);
    cairo_set_line_width(crMask, width);
    cairo_move_to(crMask, x, y);
    cairo_line_to(crMask, x, y);
    cairo_stroke(crMask);
    this->redrawable->repaintRect(x - 0.5 * width, y - 0.5 * width, width, width);
}<|MERGE_RESOLUTION|>--- conflicted
+++ resolved
@@ -359,24 +359,16 @@
 
         surfMask = cairo_image_surface_create(CAIRO_FORMAT_A8, width, height);
 
-<<<<<<< HEAD
         cairo_surface_set_device_offset(surfMask, (0.5 * strokeWidth - visibleRect->x) * ratio,
                                         (0.5 * strokeWidth - visibleRect->y) * ratio);
-=======
-        createStroke(Point(this->buttonDownPoint.x, this->buttonDownPoint.y, pos.pressure));
->>>>>>> 2780815e
 
         crMask = cairo_create(surfMask);
 
-<<<<<<< HEAD
         cairo_scale(crMask, ratio, ratio);
-=======
-        stabilizer->initialize(this, zoom, pos);
 
         // Paint the starting point
         this->paintDot(this->buttonDownPoint.x, this->buttonDownPoint.y,
                        this->hasPressure ? this->stroke->getWidth() * pos.pressure : this->stroke->getWidth());
->>>>>>> 2780815e
     }
 
     this->startStrokeTime = pos.timestamp;
