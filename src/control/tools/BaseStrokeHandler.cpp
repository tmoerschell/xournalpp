--- conflicted
+++ resolved
@@ -27,16 +27,11 @@
 	 * fix the point to the grid intersection value
 	 */
 	double gridSize = 14.17;
-<<<<<<< HEAD
-	double tolerance = 2.5; //gridSize/2.0; // if you want it to snap everywhere.
-	//tolerance = gridSize/2.0;  // The way frohro likes it.
-
-=======
+  
 	double t = xournal->getControl()->getSettings()->getSnapGridTolerance();
 	double tolerance = (gridSize/2) - (1/t); 
-	
->>>>>>> 147d1457
-	double xRem = fmod(x,gridSize);
+
+  double xRem = fmod(x,gridSize);
 	double yRem = fmod(y,gridSize);
 
 	bool snapX = false;
