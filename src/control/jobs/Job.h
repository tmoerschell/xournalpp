/*
 * Xournal++
 *
 * A job which is done
 *
 * @author Xournal Team
 * http://xournal.sf.net
 *
 * @license GPL
 */

#ifndef __JOB_H__
#define __JOB_H__

#include <XournalType.h>
#include <glib.h>

enum JobType
{
    JOB_TYPE_BLOCKING, JOB_TYPE_PREVIEW, JOB_TYPE_RENDER, JOB_TYPE_AUTOSAVE
};

class Job
{
public:
	Job();

protected:
	virtual ~Job();

public:

	/**
	 * Unref the Job, the initial refcount is set to 1 on creation
	 */
	void unref();

	/**
	 * Increase the refcount
	 */
	void ref();

	/**
	 * Delete Job because e.g. the source was removed
	 */
	void deleteJob();

public:
	virtual JobType getType() = 0;

public:
	/**
	 * this method is called
	 */
	virtual void execute();

	virtual void* getSource();

protected:
	/**
	 * override this method
	 */
	virtual void run() = 0;

	/**
	 * This method should be called as _last_ operation in run
	 *
	 * If you call it in another position the object will be deleted before run is finished!
	 */
	void callAfterRun();

	/**
	 * override this method
	 */
	virtual void afterRun();

private:
	static bool callAfterCallback(Job* job);

private:
	XOJ_TYPE_ATTRIB;

	int afterRunId;

	int refCount;
<<<<<<< HEAD
	GMutex refMutex;
=======
	GMutex* refMutex;
>>>>>>> cd7cbe10
};

#endif /* __JOB_H__ */<|MERGE_RESOLUTION|>--- conflicted
+++ resolved
@@ -83,11 +83,7 @@
 	int afterRunId;
 
 	int refCount;
-<<<<<<< HEAD
 	GMutex refMutex;
-=======
-	GMutex* refMutex;
->>>>>>> cd7cbe10
 };
 
 #endif /* __JOB_H__ */