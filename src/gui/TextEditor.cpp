#include "TextEditor.h"

#include "Cursor.h"
#include "PageView.h"
#include "TextEditorWidget.h"
#include "XournalView.h"
#include "XournalView.h"

#include "control/Control.h"
#include "undo/ColorUndoAction.h"
#include "view/DocumentView.h"
#include "view/TextView.h"

<<<<<<< HEAD
#include <iostream>

#include <gtk/gtkimcontextsimple.h>
=======
#include <gtk/gtkimmulticontext.h>
>>>>>>> 35630a0f

#include <string.h>

// TODO LOW PRIO: implement drag & drop

TextEditor::TextEditor(XojPageView* gui, GtkWidget* widget, Text* text, bool ownText)
{
	XOJ_INIT_TYPE(TextEditor);

	this->gui = gui;
	this->widget = widget;
	this->text = text;
	this->text->setInEditing(true);
	this->ownText = ownText;
	this->cursorVisible = false;
	this->blinkTimeout = 0;
	this->cursorOverwrite = false;
	this->needImReset = false;
	this->textWidget = gtk_xoj_int_txt_new(this);
	this->layout = NULL;
	this->virtualCursor = 0;
	this->markPosX = 0;
	this->markPosY = 0;
	this->markPosExtendSelection = false;
	this->markPosQueue = false;
	this->mouseDown = 0;
	this->lastText = text->getText();

	this->buffer = gtk_text_buffer_new(NULL);
	string txt = this->text->getText();
	gtk_text_buffer_set_text(this->buffer, txt.c_str(), -1);

	GtkTextIter first = { 0 };
	gtk_text_buffer_get_iter_at_offset(this->buffer, &first, 0);
	gtk_text_buffer_place_cursor(this->buffer, &first);

	GtkSettings* settings = gtk_widget_get_settings(this->widget);
	g_object_get(settings, "gtk-cursor-blink-time", &this->cursorBlinkTime, NULL);
	g_object_get(settings, "gtk-cursor-blink-timeout", &this->cursorBlinkTimeout, NULL);

	this->imContext = gtk_im_multicontext_new();
	gtk_im_context_focus_in(this->imContext);

	g_signal_connect(this->imContext, "commit", G_CALLBACK(iMCommitCallback), this);
	g_signal_connect(this->imContext, "preedit-changed", G_CALLBACK(iMPreeditChangedCallback), this);
	g_signal_connect(this->imContext, "retrieve-surrounding", G_CALLBACK(iMRetrieveSurroundingCallback), this);
	g_signal_connect(this->imContext, "delete-surrounding", G_CALLBACK(imDeleteSurroundingCallback), this);

	blinkCallback(this);
}

TextEditor::~TextEditor()
{
	XOJ_CHECK_TYPE(TextEditor);

	this->text->setInEditing(false);
	this->widget = NULL;

	Control* control = gui->getXournal()->getControl();
	control->setCopyPasteEnabled(false);

	this->contentsChanged(true);

	if (!this->undoActions.empty())
	{
		if (this->ownText)
		{
			UndoRedoHandler* handler = gui->getXournal()->getControl()->getUndoRedoHandler();
			for (TextUndoAction* undo : this->undoActions)
			{
				handler->removeUndoAction(undo);
				delete undo;
			}
		}
		else
		{
			for (TextUndoAction* undo : this->undoActions)
			{
				undo->textEditFinished();
			}
		}
		this->undoActions.clear();
	}

	if (this->ownText)
	{
		delete this->text;
		this->text = NULL;
	}

	g_object_unref(this->buffer);
	gtk_widget_destroy(this->textWidget);

	if (this->blinkTimeout)
	{
		g_source_remove(this->blinkTimeout);
	}

	g_object_unref(this->imContext);

	this->text = NULL;

	if (this->layout)
	{
		g_object_unref(this->layout);
		this->layout = NULL;
	}

	XOJ_RELEASE_TYPE(TextEditor);
}

Text* TextEditor::getText()
{
	XOJ_CHECK_TYPE(TextEditor);

	GtkTextIter start, end;

	gtk_text_buffer_get_bounds(this->buffer, &start, &end);
	char* text = gtk_text_iter_get_text(&start, &end);
	this->text->setText(text);
	g_free(text);

	return this->text;
}

void TextEditor::setText(string text)
{
	XOJ_CHECK_TYPE(TextEditor);

	gtk_text_buffer_set_text(this->buffer, text.c_str(), -1);

	GtkTextIter first = { 0 };
	gtk_text_buffer_get_iter_at_offset(this->buffer, &first, 0);
	gtk_text_buffer_place_cursor(this->buffer, &first);
}

UndoAction* TextEditor::setColor(int color)
{
	XOJ_CHECK_TYPE(TextEditor);


	int origColor = this->text->getColor();
	this->text->setColor(color);

	repaintEditor();

	// This is a new text, so we don't need to create a undo action
	if (this->ownText)
	{
		return NULL;
	}

	ColorUndoAction* undo = new ColorUndoAction(gui->getPage(), gui->getPage()->getSelectedLayer());
	undo->addStroke(this->text, origColor, color);

	return undo;
}

void TextEditor::setFont(XojFont font)
{
	XOJ_CHECK_TYPE(TextEditor);

	this->text->setFont(font);
	TextView::updatePangoFont(this->layout, this->text);
	this->repaintEditor();
}

void TextEditor::textCopyed()
{
	XOJ_CHECK_TYPE(TextEditor);

	this->ownText = false;
}

void TextEditor::iMCommitCallback(GtkIMContext* context, const gchar* str, TextEditor* te)
{
	XOJ_CHECK_TYPE_OBJ(te, TextEditor);

	gtk_text_buffer_begin_user_action(te->buffer);
	gboolean had_selection = gtk_text_buffer_get_selection_bounds(te->buffer, NULL, NULL);

	gtk_text_buffer_delete_selection(te->buffer, true, true);

	if (!strcmp(str, "\n"))
	{
		if (!gtk_text_buffer_insert_interactive_at_cursor(te->buffer, "\n", 1, true))
		{
			gtk_widget_error_bell(te->widget);
		}
		else
		{
			te->contentsChanged(true);
		}
	}
	else
	{
		if (!had_selection && te->cursorOverwrite)
		{
			GtkTextIter insert;

			gtk_text_buffer_get_iter_at_mark(te->buffer, &insert, gtk_text_buffer_get_insert(te->buffer));
			if (!gtk_text_iter_ends_line(&insert))
			{
				te->deleteFromCursor(GTK_DELETE_CHARS, 1);
			}
		}

		if (!gtk_text_buffer_insert_interactive_at_cursor(te->buffer, str, -1, true))
		{
			gtk_widget_error_bell(te->widget);
		}
	}

	gtk_text_buffer_end_user_action(te->buffer);
	te->repaintEditor();
	te->contentsChanged();
}

void TextEditor::iMPreeditChangedCallback(GtkIMContext* context, TextEditor* te)
{
	XOJ_CHECK_TYPE_OBJ(te, TextEditor);

	gchar* str;
	PangoAttrList* attrs;
	gint cursor_pos;
	GtkTextIter iter;

	gtk_text_buffer_get_iter_at_mark(te->buffer, &iter, gtk_text_buffer_get_insert(te->buffer));

	/* Keypress events are passed to input method even if cursor position is
	 * not editable; so beep here if it's multi-key input sequence, input
	 * method will be reset in key-press-event handler.
	 */
	gtk_im_context_get_preedit_string(context, &str, &attrs, &cursor_pos);

	if (str && str[0] && !gtk_text_iter_can_insert(&iter, true))
	{
		gtk_widget_error_bell(te->widget);
		goto out;
	}

	te->preeditString = str;
	te->repaintEditor();
	te->contentsChanged();

out:

	pango_attr_list_unref(attrs);
	g_free(str);
}

bool TextEditor::iMRetrieveSurroundingCallback(GtkIMContext* context, TextEditor* te)
{
	XOJ_CHECK_TYPE_OBJ(te, TextEditor);

	GtkTextIter start;
	GtkTextIter end;

	gtk_text_buffer_get_iter_at_mark(te->buffer, &start, gtk_text_buffer_get_insert(te->buffer));
	end = start;

	gint pos = gtk_text_iter_get_line_index(&start);
	gtk_text_iter_set_line_offset(&start, 0);
	gtk_text_iter_forward_to_line_end(&end);

	gchar* text = gtk_text_iter_get_slice(&start, &end);
	gtk_im_context_set_surrounding(context, text, -1, pos);
	g_free(text);

	te->repaintEditor();
	te->contentsChanged();
	return true;
}

bool TextEditor::imDeleteSurroundingCallback(GtkIMContext* context, gint offset, gint n_chars, TextEditor* te)
{
	XOJ_CHECK_TYPE_OBJ(te, TextEditor);

	GtkTextIter start;
	GtkTextIter end;

	gtk_text_buffer_get_iter_at_mark(te->buffer, &start, gtk_text_buffer_get_insert(te->buffer));
	end = start;

	gtk_text_iter_forward_chars(&start, offset);
	gtk_text_iter_forward_chars(&end, offset + n_chars);

	gtk_text_buffer_delete_interactive(te->buffer, &start, &end, true);

	te->repaintEditor();
	te->contentsChanged();

	return true;
}

bool TextEditor::onKeyPressEvent(GdkEventKey* event)
{
	XOJ_CHECK_TYPE(TextEditor);

	if (gtk_bindings_activate_event(G_OBJECT(this->textWidget), event))
	{
		return true;
	}

	bool retval = false;
	bool obscure = false;

	GtkTextIter iter;
	GtkTextMark* insert = gtk_text_buffer_get_insert(this->buffer);
	gtk_text_buffer_get_iter_at_mark(this->buffer, &iter, insert);
	bool canInsert = gtk_text_iter_can_insert(&iter, true);
	if (gtk_im_context_filter_keypress(this->imContext, event))
	{
		this->needImReset = true;
		if (!canInsert)
		{
			this->resetImContext();
		}
		obscure = canInsert;
		retval = true;
	}
<<<<<<< HEAD
	else if (event-> state & GDK_CONTROL_MASK)
	{
		if(event-> keyval == GDK_b)
		{
			toggleBold();
			return true;
		}
		// CTRL + Alt + Plus to increase text size
		if(event->keyval == GDK_KEY_plus )
		{
			incSize();
			return true;
		}
		// Decrease text size
		if(event->keyval == GDK_KEY_minus )
		{
			decSize();
			return true;
		}
	}
	else if (event->keyval == GDK_Return || event->keyval == GDK_ISO_Enter || event->keyval == GDK_KP_Enter)
=======
	else if (event->keyval == GDK_KEY_Return || event->keyval == GDK_KEY_ISO_Enter || event->keyval == GDK_KEY_KP_Enter)
>>>>>>> 35630a0f
	{
		this->resetImContext();
		iMCommitCallback(NULL, "\n", this);

		obscure = true;
		retval = true;
	}
		// Pass through Tab as literal tab, unless Control is held down
	else if ((event->keyval == GDK_KEY_Tab || event->keyval == GDK_KEY_KP_Tab || event->keyval == GDK_KEY_ISO_Left_Tab)
			 && !(event->state & GDK_CONTROL_MASK))
	{
		resetImContext();
		iMCommitCallback(NULL, "\t", this);
		obscure = true;
		retval = true;
	}
	else
	{
		retval = false;
	}

	if (obscure)
	{
		Cursor* cursor = gui->getXournal()->getCursor();
		cursor->setInvisible(true);
	}

	return retval;
}

bool TextEditor::onKeyReleaseEvent(GdkEventKey* event)
{
	XOJ_CHECK_TYPE(TextEditor);

	GtkTextIter iter;

	GtkTextMark* insert = gtk_text_buffer_get_insert(this->buffer);
	gtk_text_buffer_get_iter_at_mark(this->buffer, &iter, insert);
	if (gtk_text_iter_can_insert(&iter, true) && gtk_im_context_filter_keypress(this->imContext, event))
	{
		this->needImReset = true;
		return true;
	}
	return false;
}

void TextEditor::toggleOverwrite()
{
	XOJ_CHECK_TYPE(TextEditor);

	this->cursorOverwrite = !this->cursorOverwrite;
	repaintCursor();
}

/** 
 * I know it's a bit rough and duplicated 
 * Improve that later on... 
 */
void TextEditor::decSize()
{
	XojFont & font = text->getFont();
	double fontSize = font.getSize();
	fontSize--;
	font.setSize(fontSize);
	setFont(font);
}

void TextEditor::incSize()
{
	XojFont & font = text->getFont();
	double fontSize = font.getSize();
	fontSize++;
	font.setSize(fontSize);
	setFont(font);
}

void TextEditor::toggleBold()
{
	//get the current/used font 
	XojFont & font = text->getFont();
	string fontName = font.getName();

	std::size_t found = fontName.find("Bold");

	//toggle bold
	if (found==std::string::npos)
	{
		fontName = fontName+" Bold";
	}
	else
	{
		fontName = fontName.substr(0,found-1);
	}
	
	//commit changes
	font.setName(fontName);
	setFont(font);
	
	//this->repaintEditor();
}

void TextEditor::selectAll()
{
	XOJ_CHECK_TYPE(TextEditor);

	GtkTextIter start_iter, end_iter;

	gtk_text_buffer_get_bounds(buffer, &start_iter, &end_iter);
	gtk_text_buffer_select_range(buffer, &start_iter, &end_iter);

	this->repaintEditor();
}

void TextEditor::moveCursor(GtkMovementStep step, int count, bool extendSelection)
{
	XOJ_CHECK_TYPE(TextEditor);


	resetImContext();

	// Not possible, but we have to handle the events, else the page gets scrolled
	//	if (step == GTK_MOVEMENT_PAGES) {
	//		if (!gtk_text_view_scroll_pages(text_view, count, extend_selection))
	//			gtk_widget_error_bell(GTK_WIDGET (text_view));
	//
	//		gtk_text_view_check_cursor_blink(text_view);
	//		gtk_text_view_pend_cursor_blink(text_view);
	//		return;
	//	} else if (step == GTK_MOVEMENT_HORIZONTAL_PAGES) {
	//		if (!gtk_text_view_scroll_hpages(text_view, count, extend_selection))
	//			gtk_widget_error_bell(GTK_WIDGET (text_view));
	//
	//		gtk_text_view_check_cursor_blink(text_view);
	//		gtk_text_view_pend_cursor_blink(text_view);
	//		return;
	//	}

	GtkTextIter insert;
	gtk_text_buffer_get_iter_at_mark(this->buffer, &insert, gtk_text_buffer_get_insert(this->buffer));
	GtkTextIter newplace = insert;

	bool updateVirtualCursor = true;

	switch (step)
	{
	case GTK_MOVEMENT_LOGICAL_POSITIONS: // not used!?
		gtk_text_iter_forward_visible_cursor_positions(&newplace, count);
		break;
	case GTK_MOVEMENT_VISUAL_POSITIONS:
		if (count < 0)
		{
			gtk_text_iter_backward_cursor_position(&newplace);
		}
		else
		{
			gtk_text_iter_forward_cursor_position(&newplace);
		}
		break;

	case GTK_MOVEMENT_WORDS:
		if (count < 0)
		{
			gtk_text_iter_backward_visible_word_starts(&newplace, -count);
		}
		else if (count > 0)
		{
			if (!gtk_text_iter_forward_visible_word_ends(&newplace, count))
			{
				gtk_text_iter_forward_to_line_end(&newplace);
			}
		}
		break;

	case GTK_MOVEMENT_DISPLAY_LINES:
		updateVirtualCursor = false;
		jumpALine(&newplace, count);
		break;

	case GTK_MOVEMENT_PARAGRAPHS:
		if (count > 0)
		{
			if (!gtk_text_iter_ends_line(&newplace))
			{
				gtk_text_iter_forward_to_line_end(&newplace);
				--count;
			}
			gtk_text_iter_forward_visible_lines(&newplace, count);
			gtk_text_iter_forward_to_line_end(&newplace);
		}
		else if (count < 0)
		{
			if (gtk_text_iter_get_line_offset(&newplace) > 0)
			{
				gtk_text_iter_set_line_offset(&newplace, 0);
			}
			gtk_text_iter_forward_visible_lines(&newplace, count);
			gtk_text_iter_set_line_offset(&newplace, 0);
		}
		break;

	case GTK_MOVEMENT_DISPLAY_LINE_ENDS:
	case GTK_MOVEMENT_PARAGRAPH_ENDS:
		if (count > 0)
		{
			if (!gtk_text_iter_ends_line(&newplace))
			{
				gtk_text_iter_forward_to_line_end(&newplace);
			}
		}
		else if (count < 0)
		{
			gtk_text_iter_set_line_offset(&newplace, 0);
		}
		break;

	case GTK_MOVEMENT_BUFFER_ENDS:
		if (count > 0)
		{
			gtk_text_buffer_get_end_iter(this->buffer, &newplace);
		}
		else if (count < 0)
		{
			gtk_text_buffer_get_iter_at_offset(this->buffer, &newplace, 0);
		}
		break;

	default:
		break;
	}

	// call moveCursor() even if the cursor hasn't moved, since it cancels the selection
	moveCursor(&newplace, extendSelection);

	if (updateVirtualCursor)
	{
		calcVirtualCursor();
	}

	if (gtk_text_iter_equal(&insert, &newplace))
	{
		gtk_widget_error_bell(this->widget);
	}

	this->cursorVisible = false;
	if (this->blinkTimeout)
	{
		g_source_remove(this->blinkTimeout);
	}
	blinkCallback(this);
}

void TextEditor::findPos(GtkTextIter* iter, double xPos, double yPos)
{
	XOJ_CHECK_TYPE(TextEditor);

	if (!this->layout)
	{
		return;
	}

	int index = 0;
	if (!pango_layout_xy_to_index(this->layout, xPos * PANGO_SCALE, yPos * PANGO_SCALE, &index, NULL))
	{
		index++;
	}

	gtk_text_iter_set_offset(iter, getCharOffset(index));
}

void TextEditor::contentsChanged(bool forceCreateUndoAction)
{
	XOJ_CHECK_TYPE(TextEditor);

	string currentText = getText()->getText();

	// I know it's a little bit bulky, but ABS on substracted size_t is a little bit unsafe
	if (forceCreateUndoAction || ((lastText.length() >= currentText.length())
										? (lastText.length() - currentText.length())
										: (currentText.length() - lastText.length())) > 100)
	{
		if (!lastText.empty() && !this->undoActions.empty() && this->undoActions.front()->getUndoText() != currentText)
		{
			TextUndoAction* undo = new TextUndoAction(gui->getPage(), gui->getPage()->getSelectedLayer(),
													  this->text, lastText, this);
			UndoRedoHandler* handler = gui->getXournal()->getControl()->getUndoRedoHandler();
			handler->addUndoAction(undo);
			this->undoActions.push_back(undo);
		}
		lastText = currentText;
	}
}

UndoAction* TextEditor::getFirstUndoAction()
{
	XOJ_CHECK_TYPE(TextEditor);

	if (!this->undoActions.empty())
	{
		return this->undoActions.front();
	}
	return NULL;
}

void TextEditor::markPos(double x, double y, bool extendSelection)
{
	XOJ_CHECK_TYPE(TextEditor);

	if (this->layout == NULL)
	{
		this->markPosX = x;
		this->markPosY = y;
		this->markPosExtendSelection = extendSelection;
		this->markPosQueue = true;
		return;
	}
	GtkTextIter iter;
	GtkTextMark* insert = gtk_text_buffer_get_insert(this->buffer);
	gtk_text_buffer_get_iter_at_mark(this->buffer, &iter, insert);
	GtkTextIter newplace = iter;

	findPos(&newplace, x, y);

	// Noting changed
	if (gtk_text_iter_equal(&newplace, &iter))
	{
		return;
	}
	moveCursor(&newplace, extendSelection);
	calcVirtualCursor();
	repaintCursor();
}

void TextEditor::mousePressed(double x, double y)
{
	XOJ_CHECK_TYPE(TextEditor);

	this->mouseDown = true;
	markPos(x, y, false);
}

void TextEditor::mouseMoved(double x, double y)
{
	XOJ_CHECK_TYPE(TextEditor);

	if (this->mouseDown)
	{
		markPos(x, y, true);
	}
}

void TextEditor::mouseReleased()
{
	XOJ_CHECK_TYPE(TextEditor);

	this->mouseDown = false;
}

void TextEditor::jumpALine(GtkTextIter* textIter, int count)
{
	XOJ_CHECK_TYPE(TextEditor);

	int cursorLine = gtk_text_iter_get_line(textIter);

	if (cursorLine + count < 0)
	{
		return;
	}

	PangoLayoutLine* line = pango_layout_get_line(this->layout, cursorLine + count);
	if (line == NULL)
	{
		return;
	}

	int index = 0;
	pango_layout_line_x_to_index(line, this->virtualCursor * PANGO_SCALE, &index, NULL);

	index = getCharOffset(index);

	gtk_text_iter_set_offset(textIter, index);
}

void TextEditor::calcVirtualCursor()
{
	XOJ_CHECK_TYPE(TextEditor);

	this->virtualCursor = 0;
	GtkTextIter cursorIter = { 0 };
	GtkTextMark* cursor = gtk_text_buffer_get_insert(this->buffer);
	gtk_text_buffer_get_iter_at_mark(this->buffer, &cursorIter, cursor);

	int offset = getByteOffset(gtk_text_iter_get_offset(&cursorIter));

	PangoRectangle rect = { 0 };
	pango_layout_index_to_pos(this->layout, offset, &rect);
	this->virtualCursor = ((double) rect.x) / PANGO_SCALE;
}

void TextEditor::moveCursor(const GtkTextIter* newLocation, gboolean extendSelection)
{
	XOJ_CHECK_TYPE(TextEditor);

	Control* control = gui->getXournal()->getControl();

	if (extendSelection)
	{
		gtk_text_buffer_move_mark_by_name(this->buffer, "insert", newLocation);
		control->setCopyPasteEnabled(true);
	}
	else
	{
		gtk_text_buffer_place_cursor(this->buffer, newLocation);
		control->setCopyPasteEnabled(false);
	}

	this->repaintEditor();
}

static gboolean whitespace(gunichar ch, gpointer user_data)
{
	return (ch == ' ' || ch == '\t');
}

static gboolean not_whitespace(gunichar ch, gpointer user_data)
{
	return !whitespace(ch, user_data);
}

static gboolean find_whitepace_region(const GtkTextIter* center, GtkTextIter* start, GtkTextIter* end)
{
	*start = *center;
	*end = *center;

	if (gtk_text_iter_backward_find_char(start, not_whitespace, NULL, NULL))
		gtk_text_iter_forward_char(start); /* we want the first whitespace... */
	if (whitespace(gtk_text_iter_get_char(end), NULL))
		gtk_text_iter_forward_find_char(end, not_whitespace, NULL, NULL);

	return !gtk_text_iter_equal(start, end);
}

void TextEditor::deleteFromCursor(GtkDeleteType type, int count)
{
	XOJ_CHECK_TYPE(TextEditor);

	GtkTextIter insert;
	//gboolean leave_one = false; // not needed

	this->resetImContext();

	if (type == GTK_DELETE_CHARS)
	{
		// Char delete deletes the selection, if one exists
		if (gtk_text_buffer_delete_selection(this->buffer, true, true))
		{
			this->contentsChanged(true);
			this->repaintEditor();
			return;
		}
	}

	gtk_text_buffer_get_iter_at_mark(this->buffer, &insert, gtk_text_buffer_get_insert(this->buffer));

	GtkTextIter start = insert;
	GtkTextIter end = insert;

	switch (type)
	{
	case GTK_DELETE_CHARS:
		gtk_text_iter_forward_cursor_positions(&end, count);
		break;

	case GTK_DELETE_WORD_ENDS:
		if (count > 0)
		{
			gtk_text_iter_forward_word_ends(&end, count);
		}
		else if (count < 0)
		{
			gtk_text_iter_backward_word_starts(&start, 0 - count);
		}
		break;

	case GTK_DELETE_WORDS:
		break;

	case GTK_DELETE_DISPLAY_LINE_ENDS:
		break;

	case GTK_DELETE_DISPLAY_LINES:
		break;

	case GTK_DELETE_PARAGRAPH_ENDS:
		if (count > 0)
		{
			/* If we're already at a newline, we need to
			 * simply delete that newline, instead of
			 * moving to the next one.
			 */
			if (gtk_text_iter_ends_line(&end))
			{
				gtk_text_iter_forward_line(&end);
				--count;
			}

			while (count > 0)
			{
				if (!gtk_text_iter_forward_to_line_end(&end))
				{
					break;
				}

				--count;
			}
		}
		else if (count < 0)
		{
			if (gtk_text_iter_starts_line(&start))
			{
				gtk_text_iter_backward_line(&start);
				if (!gtk_text_iter_ends_line(&end))
				{
					gtk_text_iter_forward_to_line_end(&start);
				}
			}
			else
			{
				gtk_text_iter_set_line_offset(&start, 0);
			}
			++count;

			gtk_text_iter_backward_lines(&start, -count);
		}
		break;

	case GTK_DELETE_PARAGRAPHS:
		if (count > 0)
		{
			gtk_text_iter_set_line_offset(&start, 0);
			gtk_text_iter_forward_to_line_end(&end);

			/* Do the lines beyond the first. */
			while (count > 1)
			{
				gtk_text_iter_forward_to_line_end(&end);
				--count;
			}
		}

		break;

	case GTK_DELETE_WHITESPACE:
	{
		find_whitepace_region(&insert, &start, &end);
	}
		break;

	default:
		break;
	}

	if (!gtk_text_iter_equal(&start, &end))
	{
		gtk_text_buffer_begin_user_action(this->buffer);

		if (gtk_text_buffer_delete_interactive(this->buffer, &start, &end, true))
		{
			/*if (leave_one) // leave_one is statically false
			{
				gtk_text_buffer_insert_interactive_at_cursor(this->buffer, " ", 1, true);
			}*/
		}
		else
		{
			gtk_widget_error_bell(this->widget);
		}

		gtk_text_buffer_end_user_action(this->buffer);
	}
	else
	{
		gtk_widget_error_bell(this->widget);
	}

	this->contentsChanged();
	this->repaintEditor();
}

void TextEditor::backspace()
{
	XOJ_CHECK_TYPE(TextEditor);

	GtkTextIter insert;

	resetImContext();

	// Backspace deletes the selection, if one exists
	if (gtk_text_buffer_delete_selection(this->buffer, true, true))
	{
		this->repaintEditor();
		this->contentsChanged();
		return;
	}

	gtk_text_buffer_get_iter_at_mark(this->buffer, &insert, gtk_text_buffer_get_insert(this->buffer));

	if (gtk_text_buffer_backspace(this->buffer, &insert, true, true))
	{
		this->repaintEditor();
		this->contentsChanged();
	}
	else
	{
		gtk_widget_error_bell(this->widget);
	}
}

string TextEditor::getSelection()
{
	XOJ_CHECK_TYPE(TextEditor);

	GtkTextIter start, end;
	char* text;
	string s;

	if (gtk_text_buffer_get_selection_bounds(buffer, &start, &end))
	{
		text = gtk_text_iter_get_text(&start, &end);
		s = text;
		g_free(text);
	}
	return s;
}

void TextEditor::copyToCliboard()
{
	XOJ_CHECK_TYPE(TextEditor);

	GtkClipboard* clipboard = gtk_widget_get_clipboard(this->widget, GDK_SELECTION_PRIMARY);
	gtk_text_buffer_copy_clipboard(this->buffer, clipboard);
}

void TextEditor::cutToClipboard()
{
	XOJ_CHECK_TYPE(TextEditor);

	GtkClipboard* clipboard = gtk_widget_get_clipboard(this->widget, GDK_SELECTION_PRIMARY);
	gtk_text_buffer_cut_clipboard(this->buffer, clipboard, true);

	this->repaintEditor();
	this->contentsChanged(true);
}

void TextEditor::pasteFromClipboard()
{
	XOJ_CHECK_TYPE(TextEditor);

	GtkClipboard* clipboard = gtk_widget_get_clipboard(this->widget, GDK_SELECTION_PRIMARY);
	gtk_text_buffer_paste_clipboard(this->buffer, clipboard, NULL, true);

	this->repaintEditor();
	this->contentsChanged(true);
}

void TextEditor::resetImContext()
{
	XOJ_CHECK_TYPE(TextEditor);

	if (this->needImReset)
	{
		this->needImReset = false;
		gtk_im_context_reset(this->imContext);
	}
}

void TextEditor::repaintCursor()
{
	XOJ_CHECK_TYPE(TextEditor);

	repaintEditor();
}

#define CURSOR_ON_MULTIPLIER 2
#define CURSOR_OFF_MULTIPLIER 1
#define CURSOR_PEND_MULTIPLIER 3
#define CURSOR_DIVIDER 3

/*
 * Blink!
 */
gint TextEditor::blinkCallback(TextEditor* te)
{
	XOJ_CHECK_TYPE_OBJ(te, TextEditor);

	if (te->cursorVisible)
	{
		te->blinkTimeout = gdk_threads_add_timeout(te->cursorBlinkTime * CURSOR_OFF_MULTIPLIER / CURSOR_DIVIDER,
												   (GSourceFunc) blinkCallback, te);
	}
	else
	{
		te->blinkTimeout = gdk_threads_add_timeout(te->cursorBlinkTime * CURSOR_ON_MULTIPLIER / CURSOR_DIVIDER,
												   (GSourceFunc) blinkCallback, te);
	}

	te->cursorVisible = !te->cursorVisible;

	gdk_threads_enter();
	te->repaintCursor();
	gdk_threads_leave();

	// Remove ourselves
	return false;
}

void TextEditor::repaintEditor()
{
	XOJ_CHECK_TYPE(TextEditor);

	//	double x = this->text->getX();
	//	double y = this->text->getY();
	//	double width = this->text->getElementWidth() + 10;
	//	double height = this->text->getElementHeight() + 10;
	// TODO OPTIMIZE redraw if the filed is getting smaller (e.g. by pressing <ENTER>)
	//       there is a repaint problem
	//this->gui->repaintRect(x, y, width, height);
	this->gui->repaintPage();
}

/**
 * Calculate the UTF-8 Char offset into a byte offset.
 */
int TextEditor::getByteOffset(int charOffset)
{
	const char* text = pango_layout_get_text(this->layout);
	return g_utf8_offset_to_pointer(text, charOffset) - text;
}

/**
 * Calculate the UTF-8 Char byte offset into a char offset.
 */
int TextEditor::getCharOffset(int byteOffset)
{
	const char* text = pango_layout_get_text(this->layout);

	return g_utf8_pointer_to_offset(text, text + byteOffset);
}

void TextEditor::drawCursor(cairo_t* cr, double x, double y, double height, double zoom)
{
	XOJ_CHECK_TYPE(TextEditor);

	double cw = 2 / zoom;
	double dX = 0;
	if (this->cursorOverwrite)
	{
		dX = -cw / 2;
		cw *= 2;
	}

	// TODO LOW PRIO: with newer cairo use: CAIRO_OPERATOR_DIFFERENCE

	// Not draw cursor if a move is pending
	if (!this->markPosQueue)
	{
		if (this->cursorVisible)
		{
			cairo_rectangle(cr, x + dX, y, cw, height);
			cairo_fill(cr);
		}
	}
	DocumentView::applyColor(cr, this->text);
}

void TextEditor::paint(cairo_t* cr, GdkRectangle* repaintRect, double zoom)
{
	XOJ_CHECK_TYPE(TextEditor);

	GtkColorWrapper selectionColor = this->gui->getSelectionColor();

	cairo_save(cr);

	DocumentView::applyColor(cr, this->text);

	GtkTextIter cursorIter = { 0 };
	GtkTextMark* cursor = gtk_text_buffer_get_insert(this->buffer);
	gtk_text_buffer_get_iter_at_mark(this->buffer, &cursorIter, cursor);

	double x0 = this->text->getX();
	double y0 = this->text->getY();
	cairo_translate(cr, x0, y0);

	if (this->layout == NULL)
	{
		this->layout = TextView::initPango(cr, this->text);
	}

	if (!this->preeditString.empty())
	{
		string text = this->text->getText();
		int pos = gtk_text_iter_get_offset(&cursorIter);
		string txt = text.substr(0, pos) + preeditString + text.substr(pos);

		PangoAttribute* attrib = pango_attr_underline_new(PANGO_UNDERLINE_SINGLE);
		PangoAttrList* list = pango_layout_get_attributes(this->layout);

		attrib->start_index = pos;
		attrib->end_index = pos + preeditString.length();

		if (list == NULL)
		{
			list = pango_attr_list_new();
			pango_layout_set_attributes(this->layout, list);
		}
		pango_attr_list_insert(list, attrib);

		pango_layout_set_text(this->layout, txt.c_str(), txt.length());
	}
	else
	{
		string txt = this->text->getText();
		pango_layout_set_text(this->layout, txt.c_str(), txt.length());
	}

	GtkTextIter start;
	GtkTextIter end;
	bool hasSelection = gtk_text_buffer_get_selection_bounds(this->buffer, &start, &end);

	if (hasSelection)
	{
		PangoAttribute* attrib = pango_attr_background_new(selectionColor.red, selectionColor.green, selectionColor.blue);
		PangoAttrList* list = pango_layout_get_attributes(this->layout);

		attrib->start_index = getByteOffset(gtk_text_iter_get_offset(&start));
		attrib->end_index = getByteOffset(gtk_text_iter_get_offset(&end));

		if (list == NULL)
		{
			list = pango_attr_list_new();
			pango_layout_set_attributes(this->layout, list);
		}
		pango_attr_list_insert(list, attrib);
	}
	else
	{
		// remove all attributes
		PangoAttrList* list = pango_attr_list_new();
		pango_layout_set_attributes(this->layout, list);
	}

	pango_cairo_show_layout(cr, this->layout);
	int w = 0;
	int h = 0;
	pango_layout_get_size(this->layout, &w, &h);
	double width = ((double) w) / PANGO_SCALE;
	double height = ((double) h) / PANGO_SCALE;

	int offset = gtk_text_iter_get_offset(&cursorIter);
	PangoRectangle rect = {0};
	int pangoOffset = getByteOffset(offset) + preeditString.length();
	pango_layout_index_to_pos(this->layout, pangoOffset, &rect);
	double cX = ((double) rect.x) / PANGO_SCALE;
	double cY = ((double) rect.y) / PANGO_SCALE;
	double cHeight = ((double) rect.height) / PANGO_SCALE;

	drawCursor(cr, cX, cY, cHeight, zoom);

	cairo_restore(cr);

	// set the line always the same size on display
	cairo_set_line_width(cr, 1 / zoom);
	cairo_set_source_rgb(cr, selectionColor.red / 65536.0, selectionColor.green / 65536.0, selectionColor.blue / 65536.0);

	cairo_rectangle(cr, x0 - 5 / zoom, y0 - 5 / zoom, width + 10 / zoom, height + 10 / zoom);
	cairo_stroke(cr);

	this->text->setWidth(width);
	this->text->setHeight(height);

	if (this->markPosQueue)
	{
		this->markPosQueue = false;
		markPos(this->markPosX, this->markPosY, this->markPosExtendSelection);
	}
}<|MERGE_RESOLUTION|>--- conflicted
+++ resolved
@@ -11,13 +11,9 @@
 #include "view/DocumentView.h"
 #include "view/TextView.h"
 
-<<<<<<< HEAD
 #include <iostream>
 
-#include <gtk/gtkimcontextsimple.h>
-=======
 #include <gtk/gtkimmulticontext.h>
->>>>>>> 35630a0f
 
 #include <string.h>
 
@@ -339,10 +335,9 @@
 		obscure = canInsert;
 		retval = true;
 	}
-<<<<<<< HEAD
 	else if (event-> state & GDK_CONTROL_MASK)
 	{
-		if(event-> keyval == GDK_b)
+		if(event-> keyval == GDK_KEY_b)
 		{
 			toggleBold();
 			return true;
@@ -360,10 +355,7 @@
 			return true;
 		}
 	}
-	else if (event->keyval == GDK_Return || event->keyval == GDK_ISO_Enter || event->keyval == GDK_KP_Enter)
-=======
 	else if (event->keyval == GDK_KEY_Return || event->keyval == GDK_KEY_ISO_Enter || event->keyval == GDK_KEY_KP_Enter)
->>>>>>> 35630a0f
 	{
 		this->resetImContext();
 		iMCommitCallback(NULL, "\n", this);
