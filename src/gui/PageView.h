--- conflicted
+++ resolved
@@ -158,19 +158,11 @@
 	 */
 	int lastVisibleTime;
 
-<<<<<<< HEAD
 	GMutex repaintRectMutex;
 	GList * rerenderRects;
 	bool rerenderComplete;
 
 	GMutex drawingMutex;
-=======
-	GMutex* repaintRectMutex;
-	GList* rerenderRects;
-	bool rerenderComplete;
-
-	GMutex* drawingMutex;
->>>>>>> cd7cbe10
 
 	friend class InsertImageRunnable;
 	friend class RenderJob;
