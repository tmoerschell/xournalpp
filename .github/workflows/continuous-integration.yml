--- conflicted
+++ resolved
@@ -71,20 +71,6 @@
         run: |
           CI=true ./test/test-units
         working-directory: ${{github.workspace}}/build
-<<<<<<< HEAD
-      - name: 'Run gtk-integration tests'
-        # Todo: Port this to MacOS and Windows
-        run: |
-          sudo apt install xvfb
-          cmake .. -DCMAKE_INSTALL_PREFIX=install
-          cmake --build . --target install
-          cmake --build . --target test-gtk-integration
-          CI=true xvfb-run -a ./test/test-gtk-integration
-        working-directory: ${{github.workspace}}/build
-  Windows-2019:
-    runs-on: windows-2019
-    name: 'Test Xournal++ on Windows'
-=======
       - name: 'Run tests FR' # fr_FR checks for missing imbue() in numerical in/out (floating point = ',' thousand separator = ' ')
         if: always() && steps.build-test.outcome == 'success'  # Run the test in every locale even if it failed in another
         run: |
@@ -113,6 +99,15 @@
           sudo locale-gen
           LC_ALL=zh_CN.GB18030 CI=true ./test/test-units
         working-directory: ${{github.workspace}}/build
+      - name: 'Run gtk-integration tests'
+        # Todo: Port this to MacOS and Windows
+        run: |
+          sudo apt install xvfb
+          cmake .. -DCMAKE_INSTALL_PREFIX=install
+          cmake --build . --target install
+          cmake --build . --target test-gtk-integration
+          CI=true xvfb-run -a ./test/test-gtk-integration
+        working-directory: ${{github.workspace}}/build
   Windows:
     needs: ['prepare']
     strategy:
@@ -120,7 +115,6 @@
         run: ${{fromJSON(needs.prepare.outputs.windows_builds)}}
     runs-on: ${{ matrix.run.runner }}
     name: 'Test Xournal++ on ${{ matrix.run.displayed_name }}'
->>>>>>> 13c967a9
     steps:
       - uses: actions/checkout@v4
       - name: 'Install dependencies'
