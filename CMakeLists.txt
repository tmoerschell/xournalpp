--- conflicted
+++ resolved
@@ -121,30 +121,10 @@
 
 pkg_check_modules(ExternalModules REQUIRED IMPORTED_TARGET ${pkg-module-spec})
 
-<<<<<<< HEAD
-if (#[[${CMAKE_VERSION} VERSION_LESS "3.18" AND]] ${CMAKE_SYSTEM_NAME} MATCHES "Darwin")
-    # bugfix for old pkg_config versions
-    get_target_property(libs PkgConfig::ExternalModules INTERFACE_LINK_LIBRARIES)
-    # message(STATUS "PkgConfig::ExternalModules::INTERFACE_LINK_LIBRARIES: ${libs}")
-    string(REPLACE "-framework;" "-framework " libs "${libs}")
-    # message(STATUS "PkgConfig::ExternalModules::INTERFACE_LINK_LIBRARIES fixed: ${libs}")
-    set_target_properties(PkgConfig::ExternalModules PROPERTIES INTERFACE_LINK_LIBRARIES "${libs}")
-
-
-    if (${CMAKE_VERSION} VERSION_GREATER_EQUAL "3.13")
-        # fix broken framework flags from pkgconfig
-        get_target_property(opts PkgConfig::ExternalModules INTERFACE_LINK_OPTIONS)
-        string(REPLACE "-framework;" "SHELL:-framework " opts "${opts}")
-        set_target_properties(PkgConfig::ExternalModules PROPERTIES INTERFACE_LINK_OPTIONS "${opts}")
-    endif ()
-endif ()
-
 if (UNIX AND NOT APPLE AND NOT CYGWIN)
     set(INSTALL_DESKTOP_FILES true)
 endif()
 
-=======
->>>>>>> 58e4cf1b
 find_package(ZLIB REQUIRED)
 find_package(Threads REQUIRED)
 
