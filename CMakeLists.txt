cmake_minimum_required(VERSION 3.12)
cmake_policy(VERSION ${CMAKE_VERSION})

## Project related Variables
## Also update changelog in debian folder!
<<<<<<< HEAD
project(xournalpp
        VERSION 1.1.1
        DESCRIPTION "Xournal++ - Open source hand note-taking program"
        HOMEPAGE_URL "https://xournalpp.github.io/"
        LANGUAGES CXX C)
# according to https://cmake.org/cmake/help/latest/command/project.html we must fix the suffix:
# And https://gitlab.kitware.com/cmake/cmake/-/issues/16716 is still open:
set(VERSION_SUFFIX "+dev")
set(PROJECT_VERSION "${PROJECT_VERSION}${VERSION_SUFFIX}")
set(xournalpp_VERSION ${PROJECT_VERSION})
set(CMAKE_PROJECT_VERSION ${PROJECT_VERSION})
set(PROJECT_CONTACT "core.xournalpp@github.com")

=======
set (CPACK_PACKAGE_VERSION_MAJOR "1")
set (CPACK_PACKAGE_VERSION_MINOR "1")
set (CPACK_PACKAGE_VERSION_PATCH "3")
set (CPACK_DEBIAN_PACKAGE_RELEASE 1)
set (VERSION_SUFFIX "~dev")
set (PROJECT_VERSION "${CPACK_PACKAGE_VERSION_MAJOR}.${CPACK_PACKAGE_VERSION_MINOR}.${CPACK_PACKAGE_VERSION_PATCH}${VERSION_SUFFIX}")
set (PROJECT_PACKAGE "xournalpp")
set (PROJECT_STRING "${PROJECT_NAME} ${PROJECT_VERSION}")
set (PROJECT_URL "https://github.com/xournalpp/xournalpp")
>>>>>>> 4dfe5c7d

## CMAKE_Variables
set(CMAKE_MODULE_PATH "${PROJECT_SOURCE_DIR}/cmake/find" "${PROJECT_SOURCE_DIR}/cmake/include")
set(CMAKE_CXX_STANDARD 17)
set(CMAKE_CXX_STANDARD_REQUIRED ON)
set(CMAKE_CXX_EXTENSIONS OFF)
set(CMAKE_EXPORT_COMPILE_COMMANDS ON) # enable clang tidy to use correct includes
set_directory_properties(PROPERTIES EP_BASE "${PROJECT_BINARY_DIR}/external")

add_definitions(-D_USE_MATH_DEFINES)
add_definitions(-DGDK_DISABLE_DEPRECATED -DGTK_DISABLE_DEPRECATED)

# package version
include(Version)
core_find_git_rev(RELEASE_IDENTIFIER)
string(TIMESTAMP PACKAGE_TIMESTAMP "%Y%m%d.%H%M" UTC)

include(TargetArch)
target_architecture(PACKAGE_ARCH)

configure_file(cmake/VERSION.in VERSION)

configure_file(
        cmake/postinst.in
        cmake/postinst
        @ONLY
)

include(FindPkgConfig)

set(PACKAGE_DATA_DIR "${CMAKE_INSTALL_PREFIX}/share")

# Git repo info
include(GitRepo)

################################
# CMake os-fixups
# this section should decrease in size for newer CMake versions.
################################

## Libraries ##
##############################
# c++17 support
##############################
find_package(CXX17 REQUIRED COMPONENTS optional)
find_package(Filesystem REQUIRED COMPONENTS ghc Final Experimental)

find_package(Backtrace)
if (Backtrace_FOUND)
    ##############################
    # stacktrace library
    # Todo use platform independent stacktrace library
    # Currently this works only for linux systems
    ##############################
    add_library(backtrace INTERFACE)
    target_include_directories(backtrace INTERFACE ${Backtrace_INCLUDE_DIRS})
    target_link_libraries(backtrace INTERFACE ${Backtrace_LIBRARIES})
    target_link_options(backtrace INTERFACE $<$<AND:$<NOT:$<PLATFORM_ID:Windows>>,$<OR:$<CXX_COMPILER_ID:Clang>,$<CXX_COMPILER_ID:GNU>>>:-rdynamic>)
    add_library(Backtrace::backtrace ALIAS backtrace)
endif (Backtrace_FOUND)


##############################
# other externals
##############################

set(pkg-module-spec "")
list(APPEND pkg-module-spec "glib-2.0 >= 2.32.0")
list(APPEND pkg-module-spec "gtk+-3.0 >= 3.18.9")
list(APPEND pkg-module-spec "poppler-glib >= 0.41.0")
list(APPEND pkg-module-spec "gthread-2.0 >= 2.4.0")
list(APPEND pkg-module-spec "libxml-2.0 >= 2.0.0")
list(APPEND pkg-module-spec "libzip >= 1.0.1")
list(APPEND pkg-module-spec "portaudiocpp >= 12")
list(APPEND pkg-module-spec "sndfile >= 1.0.25")
list(APPEND pkg-module-spec "librsvg-2.0 >= 2.40")

pkg_check_modules(GtkSourceView IMPORTED_TARGET "gtksourceview-4 >= 4.0.0")

# Profiling
option (ENABLE_PROFILING "Link with gperftools" OFF)
if (ENABLE_PROFILING)
  list(APPEND pkg-module-spec "libprofiler >= 2.5")
  list(APPEND pkg-module-spec "libtcmalloc >= 2.5")
endif (ENABLE_PROFILING)

pkg_check_modules(ExternalModules REQUIRED IMPORTED_TARGET ${pkg-module-spec})

if (#[[${CMAKE_VERSION} VERSION_LESS "3.18" AND]] ${CMAKE_SYSTEM_NAME} MATCHES "Darwin")
    # bugfix for old pkg_config versions
    get_target_property(libs PkgConfig::ExternalModules INTERFACE_LINK_LIBRARIES)
    # message(STATUS "PkgConfig::ExternalModules::INTERFACE_LINK_LIBRARIES: ${libs}")
    string(REPLACE "-framework;" "-framework " libs "${libs}")
    # message(STATUS "PkgConfig::ExternalModules::INTERFACE_LINK_LIBRARIES fixed: ${libs}")
    set_target_properties(PkgConfig::ExternalModules PROPERTIES INTERFACE_LINK_LIBRARIES "${libs}")


    if (${CMAKE_VERSION} VERSION_GREATER_EQUAL "3.13")
        # fix broken framework flags from pkgconfig
        get_target_property(opts PkgConfig::ExternalModules INTERFACE_LINK_OPTIONS)
        string(REPLACE "-framework;" "SHELL:-framework " opts "${opts}")
        set_target_properties(PkgConfig::ExternalModules PROPERTIES INTERFACE_LINK_OPTIONS "${opts}")
    endif ()
endif ()

find_package(ZLIB REQUIRED)
find_package(Threads REQUIRED)
find_package(Lua 5.3) # Lua 5.4 is only supported with cmake >=3.18
if (Lua_FOUND)
    # currently not fully supported by cmake
    message("Enable Xournal++ Plugins")
    add_library(lua INTERFACE)
    target_link_libraries(lua INTERFACE ${LUA_LIBRARIES})
    target_include_directories(lua INTERFACE ${LUA_INCLUDE_DIR})
    target_compile_definitions(lua INTERFACE ENABLE_PLUGINS)
    add_library(Lua::lua ALIAS lua)
endif ()

if (GtkSourceView_FOUND)
    message("Enable GtkSourceView TeX syntax highlighting")
    add_compile_definitions(USE_GTK_SOURCEVIEW)
endif ()

# X11 link settings

# Note: CMAKE_REQUIRED_FIND_PACKAGE is only supported by CMake >= 3.22
option(CMAKE_REQUIRED_FIND_PACKAGE_X11 "Force linking with X11" OFF)
# Disable X11 on Windows/MacOS by default
if (NOT CMAKE_REQUIRED_FIND_PACKAGE_X11 AND (CMAKE_SYSTEM_NAME MATCHES "Windows|Darwin"))
    set(_DISABLE_X11_default ON)
else()
    set(_DISABLE_X11_default OFF)
endif()
option(CMAKE_DISABLE_FIND_PACKAGE_X11 "Disable linking with X11" ${_DISABLE_X11_default})
unset(_DISABLE_X11_default)

# To configure X11 linking, set the following definitions:
#   CMAKE_DISABLE_FIND_PACKAGE_X11 - turn on to disable X11 features
#   CMAKE_REQUIRED_FIND_PACKAGE_X11 - turn on to force use of X11 features

# backwards compatibility for CMAKE_REQUIRED_FIND_PACKAGE_*
if (CMAKE_REQUIRED_FIND_PACKAGE_X11)
    find_package(X11 REQUIRED COMPONENTS Xi Xext)
else()
    find_package(X11 COMPONENTS Xi Xext)
endif ()

add_library(external_modules INTERFACE)
target_link_libraries(external_modules INTERFACE
        PkgConfig::ExternalModules
        $<$<TARGET_EXISTS:Lua::lua>:Lua::lua>
        $<$<TARGET_EXISTS:PkgConfig::GtkSourceView>:PkgConfig::GtkSourceView>
        $<$<TARGET_EXISTS:X11::Xi>:X11::Xi>
        $<$<TARGET_EXISTS:X11::X11>:X11::X11>
        $<$<TARGET_EXISTS:Backtrace::backtrace>:Backtrace::backtrace>
        ZLIB::ZLIB
        Threads::Threads
        )

target_compile_definitions(external_modules INTERFACE
        GLIB_VERSION_MIN_REQUIRED=GLIB_VERSION_2_32
        GDK_VERSION_MIN_REQUIRED=GDK_VERSION_3_18
        $<$<TARGET_EXISTS:X11::X11>:X11_ENABLED>
        )
target_link_options(external_modules INTERFACE
        $<$<AND:$<NOT:$<PLATFORM_ID:Windows>>,$<OR:$<CXX_COMPILER_ID:Clang>,$<CXX_COMPILER_ID:GNU>>>:-rdynamic>
        )
add_library(xoj::external_modules ALIAS external_modules)

## Additional features ##

configure_file(
        src/config-features.h.in
        src/config-features.h
        ESCAPE_QUOTES @ONLY
)
configure_file(
        src/filesystem.h.in
        src/filesystem.h
)

## I18n ##
add_subdirectory(po)

## Configuration headers and development options ##

# Development options
option(DEV_CALL_LOG "Call log" OFF)

# Debug options
option(DEBUG_INPUT "Input debugging, e.g. eraser events etc" OFF)
option(DEBUG_INPUT_PRINT_ALL_MOTION_EVENTS "Input debugging, print all motion events" OFF)
option(DEBUG_INPUT_GDK_PRINT_EVENTS "Input debugging, print all GDK events" OFF)
option(DEBUG_RECOGNIZER "Shape recognizer debug: output score etc" OFF)
option(DEBUG_SHEDULER "Scheduler debug: show jobs etc" OFF)
option(DEBUG_SHOW_ELEMENT_BOUNDS "Draw a surrounding border to all elements" OFF)
option(DEBUG_SHOW_REPAINT_BOUNDS "Draw a border around all repaint rects" OFF)
option(DEBUG_SHOW_PAINT_BOUNDS "Draw a border around all painted rects" OFF)
mark_as_advanced(FORCE
        DEBUG_INPUT DEBUG_RECOGNIZER DEBUG_SHEDULER DEBUG_SHOW_ELEMENT_BOUNDS DEBUG_SHOW_REPAINT_BOUNDS DEBUG_SHOW_PAINT_BOUNDS
        )

# Advanced development config
set(DEV_TOOLBAR_CONFIG "toolbar.ini" CACHE STRING "Toolbar config file name")
set(DEV_SETTINGS_XML_FILE "settings.xml" CACHE STRING "Settings file name")
set(DEV_PALETTE_FILE "palette.gpl" CACHE STRING "Color Palette")
set(DEV_PRINT_CONFIG_FILE "print-config.ini" CACHE STRING "Print config file name")
set(DEV_METADATA_FILE "metadata.ini" CACHE STRING "Metadata file name")
set(DEV_ERRORLOG_DIR "errorlogs" CACHE STRING "Directory where errorlogfiles will be placed")
set(DEV_FILE_FORMAT_VERSION 4 CACHE STRING "File format version" FORCE)

option(DEV_ENABLE_GCOV "Build with gcov support" OFF) # Enabel gcov support – expanded in src/
option(DEV_CHECK_GTK3_COMPAT "Adds a few compiler flags to check basic GTK3 upgradeability support (still compiles for GTK2!)")
if (DEV_CHECK_GTK3_COMPAT)
    add_definitions(-DGTK_DISABLE_SINGLE_INCLUDES -DGDK_DISABLE_DEPRECATED -DGTK_DISABLE_DEPRECATED -DGSEAL_ENABLE)
endif ()

mark_as_advanced(FORCE
        DEV_TOOLBAR_CONFIG DEV_SETTINGS_XML_FILE DEV_PRINT_CONFIG_FILE DEV_METADATA_FILE
        DEV_ENABLE_GCOV DEV_CHECK_GTK3_COMPAT
        )

configure_file(
        src/config.h.in
        src/config.h
        ESCAPE_QUOTES @ONLY
)

configure_file(
        src/config-debug.h.in
        src/config-debug.h
        ESCAPE_QUOTES @ONLY
)

configure_file(
        src/config-dev.h.in
        src/config-dev.h
        ESCAPE_QUOTES @ONLY
)

configure_file(
        src/config-git.h.in
        src/config-git.h
        ESCAPE_QUOTES @ONLY
)

configure_file(
        src/config-paths.h.in
        src/config-paths.h
        ESCAPE_QUOTES @ONLY
)

option(xournalpp_LINT "enable lint (clang-tidy) target" OFF)
if (xournalpp_LINT)
    include(clang-tidy)
endif ()

## Source building ##
add_subdirectory(src)

## Tests ##
option (ENABLE_GTEST "Enable gtest build for xournalpp application" OFF)
if (ENABLE_GTEST)
  enable_testing()
  add_subdirectory (test ${CMAKE_BINARY_DIR}/test EXCLUDE_FROM_ALL)
endif (ENABLE_GTEST)

## Man page generation ##
add_subdirectory (man)

## Tests ##
# ./test is added via src to enable cleaner includes

## Final targets and installing ##

# Install resources
install(DIRECTORY ui
        DESTINATION "share/xournalpp"
        COMPONENT xournalpp
        )
install(DIRECTORY plugins
        DESTINATION "share/xournalpp"
        COMPONENT xournalpp
        )
install(DIRECTORY resources
        DESTINATION "share/xournalpp"
        COMPONENT xournalpp
        )

# Install desktop shortcuts for Linux
if (${CMAKE_SYSTEM_NAME} MATCHES "Linux")
    message("Installing desktop files")

    # Install icons
    install(FILES ui/pixmaps/com.github.xournalpp.xournalpp.svg
            DESTINATION share/icons/hicolor/scalable/apps)
    install(FILES ui/pixmaps/application-x-xopp.svg
            DESTINATION share/icons/hicolor/scalable/mimetypes/)
    install(FILES ui/pixmaps/application-x-xopt.svg
            DESTINATION share/icons/hicolor/scalable/mimetypes/)
    install(FILES ui/pixmaps/application-x-xojpp.svg
            DESTINATION share/icons/hicolor/scalable/mimetypes/)
    install(FILES ui/pixmaps/gnome-mime-application-x-xopp.svg
            DESTINATION share/icons/hicolor/scalable/mimetypes/)
    install(FILES ui/pixmaps/gnome-mime-application-x-xopt.svg
            DESTINATION share/icons/hicolor/scalable/mimetypes/)
    install(FILES desktop/com.github.xournalpp.xournalpp.xml
            DESTINATION share/mime/packages)
    install(FILES desktop/com.github.xournalpp.xournalpp.desktop
            DESTINATION share/applications)
    install(FILES desktop/com.github.xournalpp.xournalpp.thumbnailer
            DESTINATION share/thumbnailers)
    install(FILES desktop/com.github.xournalpp.xournalpp.appdata.xml
            DESTINATION share/metainfo)
endif ()

# Uninstall target
configure_file(
        cmake/cmake_uninstall.cmake.in
        cmake/cmake_uninstall.cmake
        @ONLY
)

add_custom_target(uninstall
        COMMAND ${CMAKE_COMMAND} -P ${CMAKE_CURRENT_BINARY_DIR}/cmake/cmake_uninstall.cmake

        COMMENT "Uninstall entire Xournal++"
        )

message("
Configuration:
    Compiler:                   ${CMAKE_CXX_COMPILER}
    X11 support enabled:        ${X11_FOUND}
    GTEST enabled:              ${ENABLE_GTEST}
    GCOV enabled:               ${DEV_ENABLE_GCOV}
    Filesystem library:         ${CXX_FILESYSTEM_NAMESPACE}
    Profiling enabled:          ${ENABLE_PROFILING}
")

option(CMAKE_DEBUG_INCLUDES_LDFLAGS "List include dirs and ldflags for xournalpp target" OFF)
mark_as_advanced(FORCE CMAKE_DEBUG_INCLUDES_LDFLAGS)

##############################
# Packaging options
# !!! only override defaults if necessary !!!
###
# Defaults:
# CPACK_PACKAGE_NAME
# CPACK_PACKAGE_VERSION
# CPACK_PACKAGE_DESCRIPTION_SUMMARY
# ...
##############################

set(CPACK_PACKAGE_NAME ${PROJECT_NAME})
set(CPACK_PACKAGE_VERSION ${PROJECT_VERSION}~git${PACKAGE_TIMESTAMP}-${RELEASE_IDENTIFIER}-${DISTRO_CODENAME})
set(CPACK_PACKAGE_DESCRIPTION_FILE "${PROJECT_SOURCE_DIR}/package_description")
set(CPACK_PACKAGE_CONTACT "${PROJECT_CONTACT}")
set(CPACK_PACKAGE_INSTALL_DIRECTORY "Xournal++")
set(CPACK_PACKAGE_FILE_NAME "xournalpp-${PROJECT_VERSION}-${DISTRO_NAME}-${DISTRO_CODENAME}-${PACKAGE_ARCH}")
set(CPACK_OUTPUT_FILE_PREFIX packages)
set(CPACK_RESOURCE_FILE_LICENSE "${PROJECT_SOURCE_DIR}/LICENSE")
set(CPACK_STRIP_FILES ON) # Debian packages must be stripped from debug messages, so lintian doesn't complain

# .deb package options
set(CPACK_DEBIAN_PACKAGE_RELEASE 2)
set(CPACK_DEBIAN_PACKAGE_VERSION "${CPACK_PROJECT_VERSION}")
set(CPACK_DEBIAN_PACKAGE_SECTION "graphics")
set(CPACK_DEBIAN_PACKAGE_DEPENDS
        "libglib2.0-0 (>= 2.32), libgtk-3-0 (>= 3.18), libpoppler-glib8 (>= 0.41.0), libxml2 (>= 2.0.0), libportaudiocpp0 (>= 12), libsndfile1 (>= 1.0.25), liblua5.3-0, libzip4 (>= 1.0.1) | libzip5, zlib1g, libc6")
set(CPACK_DEBIAN_PACKAGE_SUGGESTS "texlive-base, texlive-latex-extra")  # Latex tool
# Use debian's arch scheme; we only care about x86/amd64 for now but feel free to add more
if (${PACKAGE_ARCH} STREQUAL "x86_64")
    set(CPACK_DEBIAN_PACKAGE_ARCHITECTURE "amd64")
endif ()

if (CPACK_GENERATOR MATCHES "DEB")
    message("Preparing documentation for DEB package")
    add_custom_target(package_documentation ALL)

    #Compress changelog and save it as share/doc/xournalpp/changelog.Debian.gz
    add_custom_command(TARGET package_documentation PRE_BUILD
            COMMAND gzip -c -9 -n "${PROJECT_SOURCE_DIR}/debian/changelog" > "changelog.Debian.gz" VERBATIM)
    install(FILES "${CMAKE_CURRENT_BINARY_DIR}/changelog.Debian.gz" DESTINATION "share/doc/xournalpp/")

    message("Install copyright for DEB package")
    #Copy copyright to share/doc/xournalpp/copyright
    install(FILES "${PROJECT_SOURCE_DIR}/debian/copyright" DESTINATION "share/doc/xournalpp/")
endif ()

if (NOT DEFINED CPACK_GENERATOR)
    set(CPACK_GENERATOR "TGZ")
endif ()

include(CPack)<|MERGE_RESOLUTION|>--- conflicted
+++ resolved
@@ -3,9 +3,8 @@
 
 ## Project related Variables
 ## Also update changelog in debian folder!
-<<<<<<< HEAD
 project(xournalpp
-        VERSION 1.1.1
+        VERSION 1.1.2
         DESCRIPTION "Xournal++ - Open source hand note-taking program"
         HOMEPAGE_URL "https://xournalpp.github.io/"
         LANGUAGES CXX C)
@@ -17,17 +16,6 @@
 set(CMAKE_PROJECT_VERSION ${PROJECT_VERSION})
 set(PROJECT_CONTACT "core.xournalpp@github.com")
 
-=======
-set (CPACK_PACKAGE_VERSION_MAJOR "1")
-set (CPACK_PACKAGE_VERSION_MINOR "1")
-set (CPACK_PACKAGE_VERSION_PATCH "3")
-set (CPACK_DEBIAN_PACKAGE_RELEASE 1)
-set (VERSION_SUFFIX "~dev")
-set (PROJECT_VERSION "${CPACK_PACKAGE_VERSION_MAJOR}.${CPACK_PACKAGE_VERSION_MINOR}.${CPACK_PACKAGE_VERSION_PATCH}${VERSION_SUFFIX}")
-set (PROJECT_PACKAGE "xournalpp")
-set (PROJECT_STRING "${PROJECT_NAME} ${PROJECT_VERSION}")
-set (PROJECT_URL "https://github.com/xournalpp/xournalpp")
->>>>>>> 4dfe5c7d
 
 ## CMAKE_Variables
 set(CMAKE_MODULE_PATH "${PROJECT_SOURCE_DIR}/cmake/find" "${PROJECT_SOURCE_DIR}/cmake/include")
