--- conflicted
+++ resolved
@@ -11,11 +11,7 @@
 ## Project related Variables
 ## Also update changelog in debian folder!
 project(xournalpp
-<<<<<<< HEAD
-        VERSION 1.2.2
-=======
-        VERSION 1.2.4
->>>>>>> cb6bd981
+        VERSION 1.2.3
         DESCRIPTION "Xournal++ - Open source hand note-taking program"
         HOMEPAGE_URL "https://xournalpp.github.io/"
         LANGUAGES CXX C)
