--- conflicted
+++ resolved
@@ -1,8 +1,4 @@
-<<<<<<< HEAD
-xournalpp (1.2.2+dev-1) UNRELEASED; urgency=medium
-=======
-xournalpp (1.2.4~dev-1) UNRELEASED; urgency=medium
->>>>>>> cb6bd981
+xournalpp (1.2.3+dev-1) UNRELEASED; urgency=medium
 
   *
 
