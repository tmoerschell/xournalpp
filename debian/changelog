<<<<<<< HEAD
xournalpp (1.2.0+dev-1) UNRELEASED; urgency=medium

  * 
=======
xournalpp (1.2.1-1) unstable; urgency=medium

  * Added a default toolbar so that the app does not start without toolbar on new installations
  * Fixed some crashes and various issues with the crash log handling
  * Added options to the command line and preferences to disable the audio system used for audio recording
  * The official release builds are now all built with gtksourceview styling for the LaTeX tool and in "RelWithDeb" mode. Thus failing asserts do not result in a crash anymore.
 
 -- rolandlo <roland_loetscher@hotmail.com>  Thu, 24 Aug 2023 17:22:54 +0200
>>>>>>> b48932a2

xournalpp (1.2.0-1) unstable; urgency=medium

  * This is a new major version of Xournal++ with a lot of new features, improvements, and
    bug fixes thanks to almost two year's worth of contributions from the community.
  * Most notably a PDF text selection tool for interacting with the background PDF,
    geometry tools (setsquare and compass) for geometric constructions and measurements,
    and custom color palette support have been added. The LaTeX editor has been reimplemented
    using the gtksourceview library, enabling multiline input, syntax highlighting, undo/redo,
    word wrap, and a resizable code editor. Moreover the eraser has been rewritten to be much
    faster and more reliable and the rendering system has been optimized heavily, too. The file
    size of documents with lots of stroke data has been reduced by up to 15%. MacOS users will
    notice a large performance boost when drawing/writing thanks to an updated Gtk version.
  * See the full changelog located on GitHub

 -- Roland Lötscher <roland_loetscher@hotmail.com>  Sat, 29 Jul 2023 23:27:45 +0100

xournalpp (1.1.3-1) unstable; urgency=medium

  * Fixed several crashes.
  * Fixed a bug that closed text fields immediately after creating them with a secondary mouse or stylus button.
  * Added a setting to disable GTK inertial scrolling to work around scrolling issues on some devices.

 -- Bryan Tan <bryantan@technius.net>  Fri, 25 Nov 2022 22:01:45 -0800

xournalpp (1.1.2-1) unstable; urgency=medium

  * This is a new minor version of Xournal++ with many new bug fixes and improvements
    thanks to contributions from the community.
  * Fixed several UX problems.
  * Fixed several crashes.
  * Fixed PDF Attach Mode not being loaded correctly.
  * Improved the performance of the text tool.
  * See the full changelog located on GitHub.

 -- Bryan Tan <bryantan@technius.net>  Sat, 15 Oct 2022 01:00:44 -0700

xournalpp (1.1.1-1) unstable; urgency=medium

  * This is a new minor version of Xournal++ with many new bug fixes and improvements
    thanks to contributions from the community.
  * Fixed several notable UX problems such as dark mode behavior and edge panning.
  * Fixed several crash and freeze issues, including "random" freezes caused by the
    sidebar scrolling logic and crashing on the gcin input method.
  * Fixed many other miscellaneous bugs and issues.
  * See the full changelog located on GitHub

 -- Bryan Tan <bryantan@technius.net>  Sun, 13 Feb 2022 11:30:45 -0800

xournalpp (1.1.0-0) unstable; urgency=medium

  * This is a new major version of Xournal++ with many new features, improvements,
    and bug fixes thanks to over one year's worth of contributions from the community.
  * See the full changelog located on GitHub

 -- Roland Lötscher <roland_loetscher@hotmail.com>  Sun, 18 Jul 2021 21:49:22 +0100

xournalpp (1.0.20-hotfix) unstable; urgency=medium

  * Fixed an issue with packaging info for deb packages preventing installation

 -- Ulrich Huber <ulrich@huberulrich.de>  Wed, 23 Dec 2020 23:19:30 +0100

xournalpp (1.0.20-0) unstable; urgency=medium

  * Fixed a regression with pdf files that could not be overwritten
  * Fixed page layout update after inserting, deleting, changing page layout or zooming
  * Fixed incorrect rendering of pages after changing the page format
  * Fixed blocked scrolling after saving a file
  * Fixed presentation mode after startup

 -- Roland Lötscher <roland_loetscher@hotmail.com>  Thu, 17 Dec 2020 06:28:24 +0100

xournalpp (1.0.19-0) unstable; urgency=medium

  * Updated changelog file for 1.0.19 to show the correct version in the PPA.
  * This changelog reflects the changes from version 1.0.18, despite it not
    being listed in the changelog file.
  * Quality-of-life and usability improvements.
  * Fixed many bugs and crashes.
  * For more details, check the full changelog located on GitHub.

 -- Bryan Tan <techniux@gmail.com>  Sat, 10 Oct 2020 19:20:54 -0700

xournalpp (1.0.6-0) unstable; urgency=low

  * Multiple fixes and improvements

 -- Andreas Butti <andreasbutti@gmail.com>  Sun, 09 Dec 2018 13:32:00 +0100

xournalpp (1.0.5-0) unstable; urgency=low

  * Multiple fixes and improvements

 -- Andreas Butti <andreasbutti@gmail.com>  Sun, 09 Dec 2018 13:32:00 +0100

xournalpp (1.0.4-0) unstable; urgency=low

  * Layer Sidebar
  * Fill option
  * Multiple fixes and improvements

 -- Andreas Butti <andreasbutti@gmail.com>  Sun, 09 Dec 2018 13:32:00 +0100

xournalpp (1.0.3-0) unstable; urgency=low

  * Fixed debian dependencies

 -- Andreas Butti <andreasbutti@gmail.com>  Sun, 09 Dec 2018 13:32:00 +0100

xournalpp (1.0.2-0) unstable; urgency=low

  * Initial release Debian Packaging

 -- Andreas Butti <andreasbutti@gmail.com>  Mon, 03 Dec 2018 20:00:00 +0100<|MERGE_RESOLUTION|>--- conflicted
+++ resolved
@@ -1,17 +1,17 @@
-<<<<<<< HEAD
-xournalpp (1.2.0+dev-1) UNRELEASED; urgency=medium
+xournalpp (1.2.1+dev-1) UNRELEASED; urgency=medium
 
   * 
-=======
+
+ -- Roland Lötscher <roland_loetscher@hotmail.com>  Thu, 24 Aug 2023 17:22:55 +0200
+
 xournalpp (1.2.1-1) unstable; urgency=medium
 
   * Added a default toolbar so that the app does not start without toolbar on new installations
   * Fixed some crashes and various issues with the crash log handling
   * Added options to the command line and preferences to disable the audio system used for audio recording
   * The official release builds are now all built with gtksourceview styling for the LaTeX tool and in "RelWithDeb" mode. Thus failing asserts do not result in a crash anymore.
- 
- -- rolandlo <roland_loetscher@hotmail.com>  Thu, 24 Aug 2023 17:22:54 +0200
->>>>>>> b48932a2
+
+ -- Roland Lötscher <roland_loetscher@hotmail.com>  Thu, 24 Aug 2023 17:22:54 +0200
 
 xournalpp (1.2.0-1) unstable; urgency=medium
 
