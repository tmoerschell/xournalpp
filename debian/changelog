<<<<<<< HEAD
xournalpp (1.1.0+dev-1) UNRELEASED; urgency=medium

 -- Ulrich Huber <ulrich@huberulrich.de>  Mon, 30 Aug 2021 19:58:03 +0200
=======
xournalpp (1.1.1-1) unstable; urgency=medium

  * This is a new minor version of Xournal++ with many new bug fixes and improvements
    thanks to contributions from the community.
  * Fixed several notable UX problems such as dark mode behavior and edge panning.
  * Fixed several crash and freeze issues, including "random" freezes caused by the
    sidebar scrolling logic and crashing on the gcin input method.
  * Fixed many other miscellaneous bugs and issues.
  * See the full changelog located on GitHub

 -- Bryan Tan <bryantan@technius.net>  Sun, 13 Feb 2022 11:30:45 -0800
>>>>>>> 4f113e94

xournalpp (1.1.0-0) unstable; urgency=medium

  * This is a new major version of Xournal++ with many new features, improvements,
    and bug fixes thanks to over one year's worth of contributions from the community.
  * See the full changelog located on GitHub

 -- Roland Lötscher <roland_loetscher@hotmail.com>  Sun, 18 Jul 2021 21:49:22 +0100

xournalpp (1.0.20-hotfix) unstable; urgency=medium

  * Fixed an issue with packaging info for deb packages preventing installation

 -- Ulrich Huber <ulrich@huberulrich.de>  Wed, 23 Dec 2020 23:19:30 +0100

xournalpp (1.0.20-0) unstable; urgency=medium

  * Fixed a regression with pdf files that could not be overwritten
  * Fixed page layout update after inserting, deleting, changing page layout or zooming
  * Fixed incorrect rendering of pages after changing the page format
  * Fixed blocked scrolling after saving a file
  * Fixed presentation mode after startup

 -- Roland Lötscher <roland_loetscher@hotmail.com>  Thu, 17 Dec 2020 06:28:24 +0100

xournalpp (1.0.19-0) unstable; urgency=medium

  * Updated changelog file for 1.0.19 to show the correct version in the PPA.
  * This changelog reflects the changes from version 1.0.18, despite it not
    being listed in the changelog file.
  * Quality-of-life and usability improvements.
  * Fixed many bugs and crashes.
  * For more details, check the full changelog located on GitHub.

 -- Bryan Tan <techniux@gmail.com>  Sat, 10 Oct 2020 19:20:54 -0700

xournalpp (1.0.6-0) unstable; urgency=low

  * Multiple fixes and improvements

 -- Andreas Butti <andreasbutti@gmail.com>  Sun, 09 Dec 2018 13:32:00 +0100

xournalpp (1.0.5-0) unstable; urgency=low

  * Multiple fixes and improvements

 -- Andreas Butti <andreasbutti@gmail.com>  Sun, 09 Dec 2018 13:32:00 +0100

xournalpp (1.0.4-0) unstable; urgency=low

  * Layer Sidebar
  * Fill option
  * Multiple fixes and improvements

 -- Andreas Butti <andreasbutti@gmail.com>  Sun, 09 Dec 2018 13:32:00 +0100

xournalpp (1.0.3-0) unstable; urgency=low

  * Fixed debian dependencies

 -- Andreas Butti <andreasbutti@gmail.com>  Sun, 09 Dec 2018 13:32:00 +0100

xournalpp (1.0.2-0) unstable; urgency=low

  * Initial release Debian Packaging

 -- Andreas Butti <andreasbutti@gmail.com>  Mon, 03 Dec 2018 20:00:00 +0100
<|MERGE_RESOLUTION|>--- conflicted
+++ resolved
@@ -1,8 +1,3 @@
-<<<<<<< HEAD
-xournalpp (1.1.0+dev-1) UNRELEASED; urgency=medium
-
- -- Ulrich Huber <ulrich@huberulrich.de>  Mon, 30 Aug 2021 19:58:03 +0200
-=======
 xournalpp (1.1.1-1) unstable; urgency=medium
 
   * This is a new minor version of Xournal++ with many new bug fixes and improvements
@@ -14,7 +9,6 @@
   * See the full changelog located on GitHub
 
  -- Bryan Tan <bryantan@technius.net>  Sun, 13 Feb 2022 11:30:45 -0800
->>>>>>> 4f113e94
 
 xournalpp (1.1.0-0) unstable; urgency=medium
 
