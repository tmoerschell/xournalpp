<<<<<<< HEAD
xournalpp (1.2.3+dev-1) UNRELEASED; urgency=medium
=======
xournalpp (1.2.5~dev-1) UNRELEASED; urgency=medium
>>>>>>> 0fe23cb9

  *

 -- Roland Lötscher <roland_loetscher@hotmail.com>  Sun, 20 Oct 2024 08:02:11 +0200

xournalpp (1.2.4-1) unstable; urgency=medium

  * Fixed various dark/light theme inconsistencies
  * Improved edge panning for large selections
  * Fixed various crashes, freezes and memory leaks
  * MacOS: Added support for opening xopp-files from Finder
  * Added builds for Ubuntu 24.04 and MacOS ARM

 -- Roland Lötscher <roland_loetscher@hotmail.com>  Sun, 20 Oct 2024 08:02:11 +0200

xournalpp (1.2.3-1) unstable; urgency=medium

  * Fixed background color and truncated text in LaTeX tool
  * Fixed zoom jumping and zoom steps
  * Fixed various segfaults and rendering issues
  * Fixed pressure values and project URL when saving documents
  * Enabled font hint metrics in PDF export to improve text alignment

 -- Roland Lötscher <roland_loetscher@hotmail.com>  Thu, 29 Feb 2024 13:22:42 +0100

xournalpp (1.2.2-1) unstable; urgency=medium

  * Fix various memory leaks and segmentation faults.
  * Fix some issues with input sequences mixing up devices and buttons
  * Fix Latex tool failing to open some pdf files
  * Fix audio output device selection

 -- Benjamin Hennion <benjamin.hennion@wanadoo.fr>  Sun, 08 Oct 2023 15:53:47 +0200

xournalpp (1.2.1-1) unstable; urgency=medium

  * Added a default toolbar so that the app does not start without toolbar on new installations
  * Fixed some crashes and various issues with the crash log handling
  * Added options to the command line and preferences to disable the audio system used for audio recording
  * The official release builds are now all built with gtksourceview styling for the LaTeX tool and in "RelWithDeb" mode. Thus failing asserts do not result in a crash anymore.

 -- Roland Lötscher <roland_loetscher@hotmail.com>  Thu, 24 Aug 2023 17:22:54 +0200

xournalpp (1.2.0-1) unstable; urgency=medium

  * This is a new major version of Xournal++ with a lot of new features, improvements, and
    bug fixes thanks to almost two year's worth of contributions from the community.
  * Most notably a PDF text selection tool for interacting with the background PDF,
    geometry tools (setsquare and compass) for geometric constructions and measurements,
    and custom color palette support have been added. The LaTeX editor has been reimplemented
    using the gtksourceview library, enabling multiline input, syntax highlighting, undo/redo,
    word wrap, and a resizable code editor. Moreover the eraser has been rewritten to be much
    faster and more reliable and the rendering system has been optimized heavily, too. The file
    size of documents with lots of stroke data has been reduced by up to 15%. MacOS users will
    notice a large performance boost when drawing/writing thanks to an updated Gtk version.
  * See the full changelog located on GitHub

 -- Roland Lötscher <roland_loetscher@hotmail.com>  Sat, 29 Jul 2023 23:27:45 +0100

xournalpp (1.1.3-1) unstable; urgency=medium

  * Fixed several crashes.
  * Fixed a bug that closed text fields immediately after creating them with a secondary mouse or stylus button.
  * Added a setting to disable GTK inertial scrolling to work around scrolling issues on some devices.

 -- Bryan Tan <bryantan@technius.net>  Fri, 25 Nov 2022 22:01:45 -0800

xournalpp (1.1.2-1) unstable; urgency=medium

  * This is a new minor version of Xournal++ with many new bug fixes and improvements
    thanks to contributions from the community.
  * Fixed several UX problems.
  * Fixed several crashes.
  * Fixed PDF Attach Mode not being loaded correctly.
  * Improved the performance of the text tool.
  * See the full changelog located on GitHub.

 -- Bryan Tan <bryantan@technius.net>  Sat, 15 Oct 2022 01:00:44 -0700

xournalpp (1.1.1-1) unstable; urgency=medium

  * This is a new minor version of Xournal++ with many new bug fixes and improvements
    thanks to contributions from the community.
  * Fixed several notable UX problems such as dark mode behavior and edge panning.
  * Fixed several crash and freeze issues, including "random" freezes caused by the
    sidebar scrolling logic and crashing on the gcin input method.
  * Fixed many other miscellaneous bugs and issues.
  * See the full changelog located on GitHub

 -- Bryan Tan <bryantan@technius.net>  Sun, 13 Feb 2022 11:30:45 -0800

xournalpp (1.1.0-0) unstable; urgency=medium

  * This is a new major version of Xournal++ with many new features, improvements,
    and bug fixes thanks to over one year's worth of contributions from the community.
  * See the full changelog located on GitHub

 -- Roland Lötscher <roland_loetscher@hotmail.com>  Sun, 18 Jul 2021 21:49:22 +0100

xournalpp (1.0.20-hotfix) unstable; urgency=medium

  * Fixed an issue with packaging info for deb packages preventing installation

 -- Ulrich Huber <ulrich@huberulrich.de>  Wed, 23 Dec 2020 23:19:30 +0100

xournalpp (1.0.20-0) unstable; urgency=medium

  * Fixed a regression with pdf files that could not be overwritten
  * Fixed page layout update after inserting, deleting, changing page layout or zooming
  * Fixed incorrect rendering of pages after changing the page format
  * Fixed blocked scrolling after saving a file
  * Fixed presentation mode after startup

 -- Roland Lötscher <roland_loetscher@hotmail.com>  Thu, 17 Dec 2020 06:28:24 +0100

xournalpp (1.0.19-0) unstable; urgency=medium

  * Updated changelog file for 1.0.19 to show the correct version in the PPA.
  * This changelog reflects the changes from version 1.0.18, despite it not
    being listed in the changelog file.
  * Quality-of-life and usability improvements.
  * Fixed many bugs and crashes.
  * For more details, check the full changelog located on GitHub.

 -- Bryan Tan <techniux@gmail.com>  Sat, 10 Oct 2020 19:20:54 -0700

xournalpp (1.0.6-0) unstable; urgency=low

  * Multiple fixes and improvements

 -- Andreas Butti <andreasbutti@gmail.com>  Sun, 09 Dec 2018 13:32:00 +0100

xournalpp (1.0.5-0) unstable; urgency=low

  * Multiple fixes and improvements

 -- Andreas Butti <andreasbutti@gmail.com>  Sun, 09 Dec 2018 13:32:00 +0100

xournalpp (1.0.4-0) unstable; urgency=low

  * Layer Sidebar
  * Fill option
  * Multiple fixes and improvements

 -- Andreas Butti <andreasbutti@gmail.com>  Sun, 09 Dec 2018 13:32:00 +0100

xournalpp (1.0.3-0) unstable; urgency=low

  * Fixed debian dependencies

 -- Andreas Butti <andreasbutti@gmail.com>  Sun, 09 Dec 2018 13:32:00 +0100

xournalpp (1.0.2-0) unstable; urgency=low

  * Initial release Debian Packaging

 -- Andreas Butti <andreasbutti@gmail.com>  Mon, 03 Dec 2018 20:00:00 +0100<|MERGE_RESOLUTION|>--- conflicted
+++ resolved
@@ -1,8 +1,4 @@
-<<<<<<< HEAD
-xournalpp (1.2.3+dev-1) UNRELEASED; urgency=medium
-=======
-xournalpp (1.2.5~dev-1) UNRELEASED; urgency=medium
->>>>>>> 0fe23cb9
+xournalpp (1.2.4+dev-1) UNRELEASED; urgency=medium
 
   *
 
