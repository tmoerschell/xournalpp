--- conflicted
+++ resolved
@@ -1,13 +1,6 @@
-<<<<<<< HEAD
-xournalpp (1.1.1+dev-1) UNRELEASED; urgency=medium
+xournalpp (1.1.2+dev-1) UNRELEASED; urgency=medium
 
-  * 
-
- -- Bryan Tan <bryantan@technius.net>  Sun, 13 Feb 2022 13:18:01 -0800
-=======
-xournalpp (1.1.3~dev-1) UNRELEASED; urgency=medium
-
-  * 
+  *
 
  -- Bryan Tan <bryantan@technius.net>  Sat, 15 Oct 2022 01:00:44 -0700
 
@@ -22,7 +15,6 @@
   * See the full changelog located on GitHub.
 
  -- Bryan Tan <bryantan@technius.net>  Sat, 15 Oct 2022 01:00:44 -0700
->>>>>>> 4dfe5c7d
 
 xournalpp (1.1.1-1) unstable; urgency=medium
 
@@ -101,4 +93,4 @@
 
   * Initial release Debian Packaging
 
- -- Andreas Butti <andreasbutti@gmail.com>  Mon, 03 Dec 2018 20:00:00 +0100
+ -- Andreas Butti <andreasbutti@gmail.com>  Mon, 03 Dec 2018 20:00:00 +0100