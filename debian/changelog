--- conflicted
+++ resolved
@@ -1,25 +1,17 @@
-<<<<<<< HEAD
-xournalpp (1.2.1+dev-1) UNRELEASED; urgency=medium
+xournalpp (1.2.2+dev-1) UNRELEASED; urgency=medium
 
-  * 
-
- -- Roland Lötscher <roland_loetscher@hotmail.com>  Thu, 24 Aug 2023 17:22:55 +0200
-=======
-xournalpp (1.2.3~dev-1) UNRELEASED; urgency=medium
-
-  * 
+  *
 
  -- Benjamin Hennion <benjamin.hennion@wanadoo.fr>  Sun, 08 Oct 2023 15:53:47 +0200
 
 xournalpp (1.2.2-1) unstable; urgency=medium
 
-  * Fixed various memory leaks and segmentation faults
-  * Fixed some issues with input sequences mixing up devices and buttons
-  * Fixed LaTeX tool failing to open some PDF files
-  * Fixed audio output device selection
+  * Fix various memory leaks and segmentation faults.
+  * Fix some issues with input sequences mixing up devices and buttons
+  * Fix Latex tool failing to open some pdf files
+  * Fix audio output device selection
 
  -- Benjamin Hennion <benjamin.hennion@wanadoo.fr>  Sun, 08 Oct 2023 15:53:47 +0200
->>>>>>> ee03a0e7
 
 xournalpp (1.2.1-1) unstable; urgency=medium
 
@@ -28,11 +20,7 @@
   * Added options to the command line and preferences to disable the audio system used for audio recording
   * The official release builds are now all built with gtksourceview styling for the LaTeX tool and in "RelWithDeb" mode. Thus failing asserts do not result in a crash anymore.
 
-<<<<<<< HEAD
  -- Roland Lötscher <roland_loetscher@hotmail.com>  Thu, 24 Aug 2023 17:22:54 +0200
-=======
- -- rolandlo <roland_loetscher@hotmail.com>  Thu, 24 Aug 2023 17:22:54 +0200
->>>>>>> ee03a0e7
 
 xournalpp (1.2.0-1) unstable; urgency=medium
 
